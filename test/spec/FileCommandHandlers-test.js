define(function(require, exports, module) {   
    
    // Load dependent modules
    var CommandManager      // loaded from brackets.test
    ,   Commands            // loaded from brackets.test
    ,   FileCommandHandlers // loaded from brackets.test
    ,   DocumentManager     // loaded from brackets.test
    ,   SpecRunnerUtils     = require("./SpecRunnerUtils.js");
    ;
    
    describe("FileCommandHandlers", function() {

        var testPath = SpecRunnerUtils.getTestPath("/spec/FileCommandHandlers-test-files")
        ,   testWindow;

        var TEST_JS_CONTENT = 'var myContent="This is awesome!";';
        var TEST_JS_NEW_CONTENT = "hello world";

        beforeEach(function() {
<<<<<<< HEAD
            SpecRunnerUtils.createTestWindowAndRun( this, function( w ) {
                testWindow = w;

                // Load module instances from brackets.test
                CommandManager = testWindow.brackets.test.CommandManager;
                Commands = testWindow.brackets.test.Commands;
                FileCommandHandlers = testWindow.brackets.test.FileCommandHandlers;
=======
    //        this.app = window.open(SpecRunnerUtils.getBracketsSourceRoot() + "/index.html");
            // TODO: this will only work if run from the main Brackets window (not from jasmine.sh)
            this.app = window.opener;
            
            // Load module instances from brackets.test
            CommandManager      = this.app.brackets.test.CommandManager;
            Commands            = this.app.brackets.test.Commands;
            FileCommandHandlers = this.app.brackets.test.FileCommandHandlers;
            DocumentManager     = this.app.brackets.test.DocumentManager;
            
            // FIXME: this does NOT actually reload the modules we saved off above. Reloading the
            // Brackets window and waiting until it's done to re-fetch modules is exceedingly hard.
            // TODO: fix this so tests don't have intertangled state. See issue #77.
            this.app.location.reload();
            
            this.testPath = SpecRunnerUtils.getTestPath("/spec/FileCommandHandlers-test-files");
            var isReady = false;
            $(this.app.document).ready(function() {
                isReady = true;
>>>>>>> 3e748fe0
            });
        });

        afterEach(function() {
            SpecRunnerUtils.closeTestWindow();
        });

        // TODO (jasonsj): test Commands.FILE_NEW. Current implementation of
        // ProjectManager.createNewItem() is tightly coupled to jstree UI and
        // events.

        describe("Close File", function() {
            it("should complete without error if no files are open", function() {
                var didClose = false, gotError = false;

                runs(function() {
                    CommandManager.execute(Commands.FILE_CLOSE)
                    .done(function() { didClose = true; })
                    .fail(function() { gotError = true; });
                });

                waitsFor(function() { return didClose && !gotError; }, 1000);

                runs(function() {
<<<<<<< HEAD
                    expect(testWindow.$("#main-toolbar .title").text()).toBe("Untitled");
=======
                    expect(this.app.$("#main-toolbar .title").text()).toBe("");
>>>>>>> 3e748fe0
                });
            });

            it("should close a file in the editor", function() {
                var didOpen = false, didClose = false, gotError = false;

                runs(function() {
                    CommandManager.execute(Commands.FILE_OPEN, testPath + "/test.js")
                        .done(function() { didOpen = true; })
                        .fail(function() { gotError = true; });
                });
                waitsFor(function() { return didOpen && !gotError; }, 1000);

                runs(function() {
                    gotError = false;
                    CommandManager.execute(Commands.FILE_CLOSE)
                    .done(function() { didClose = true; })
                    .fail(function() { gotError = true; });
                });
                waitsFor(function() { return didClose && !gotError; }, 1000);

                runs(function() {
<<<<<<< HEAD
                    expect(testWindow.$("#main-toolbar .title").text()).toBe("Untitled");
=======
                    expect(this.app.$("#main-toolbar .title").text()).toBe("");
>>>>>>> 3e748fe0
                });
            });
        });

        describe("Open File", function() {
            it("should open a file in the editor", function() {
                var didOpen = false, gotError = false;

                runs(function() {
                    CommandManager.execute(Commands.FILE_OPEN, testPath + "/test.js")
                        .done(function() { didOpen = true; })
                        .fail(function() { gotError = true; });
                });
                waitsFor(function() { return didOpen && !gotError; }, 1000);

                runs(function() {
                    expect(DocumentManager.getCurrentDocument().getText()).toBe(TEST_JS_CONTENT);
                });
            });
        });

        describe("Save File", function() {
            it("should save changes", function() {
                var didOpen = false, didSave = false, gotError = false;
<<<<<<< HEAD
                var filePath = testPath + "/test.js";
                var editor = FileCommandHandlers.getEditor();
=======
                var filePath = this.testPath + "/test.js";
                var editor = DocumentManager.getCurrentDocument()._editor;
>>>>>>> 3e748fe0

                runs(function() {
                    CommandManager.execute(Commands.FILE_OPEN, filePath)
                        .done(function() { didOpen = true; })
                        .fail(function() { gotError = true; });
                });
                waitsFor(function() { return didOpen && !gotError; }, "FILE_OPEN timeout", 1000);

                // modify and save
                runs(function() {
                    editor.setValue(TEST_JS_NEW_CONTENT);

                    CommandManager.execute(Commands.FILE_SAVE, filePath)
                        .done(function() { didSave = true; })
                        .fail(function() { gotError = true; });
                });
                waitsFor(function() { return didSave && !gotError; }, "FILE_SAVE timeout", 1000);

                // confirm file contents
                var actualContent = null, error = -1;
                runs(function() {
                    brackets.fs.readFile(filePath, "utf8", function(err, contents) {
                        error = err;
                        actualContent = contents;
                    });
                });
                waitsFor(function() { return error >=0 }, "readFile timeout", 1000);

                runs(function() {
                    expect(error).toBe(brackets.fs.NO_ERROR);
                    expect(actualContent).toBe(TEST_JS_NEW_CONTENT);
                });

                // reset file contents
                runs(function() {
                    brackets.fs.writeFile(filePath, TEST_JS_CONTENT, "utf8");
                    
                    // needed to reset UI/DocumentManager state for next set of tests - see isue #77
                    CommandManager.execute(Commands.FILE_CLOSE);
                });
            });
        });

        describe("Dirty File Handling", function() {

            it("should report not dirty after undo", function() {
                var didOpen = false, gotError = false;

                runs(function() {
                    CommandManager.execute(Commands.FILE_OPEN, testPath + "/test.js")
                        .done(function() { didOpen = true; })
                        .fail(function() { gotError = true; });
                });
                waitsFor(function() { return didOpen && !gotError; }, "FILE_OPEN timeout", 1000);

                runs(function() {
                    // change editor content, followed by undo
                    var editor = DocumentManager.getCurrentDocument()._editor;
                    editor.setValue(TEST_JS_NEW_CONTENT);
                    editor.undo();
                    
                    // verify Document dirty status
                    expect(editor.getValue()).toBe(TEST_JS_CONTENT);
                    expect(DocumentManager.getCurrentDocument().isDirty).toBe(false);
                });
            });

            it("should report dirty when modified", function() {
                var didOpen = false, gotError = false;

                runs(function() {
                    CommandManager.execute(Commands.FILE_OPEN, testPath + "/test.js")
                        .done(function() { didOpen = true; })
                        .fail(function() { gotError = true; });
                });
                waitsFor(function() { return didOpen && !gotError; }, "FILE_OPEN timeout", 1000);

                runs(function() {
                    // change editor content
                    var editor = DocumentManager.getCurrentDocument()._editor;
                    editor.setValue(TEST_JS_NEW_CONTENT);

                    // verify Document dirty status
                    expect(editor.getValue()).toBe(TEST_JS_NEW_CONTENT);
                    expect(DocumentManager.getCurrentDocument().isDirty).toBe(true);

                    // FIXME (jasonsj): Even with the main app window reloaded, and
                    // proper jasmine async handling, some state is being held.
                    // Without this undo, *any* immediate test will timeout for
                    // Commands.FILE_OPEN. I had to re-order this suite so that
                    // this bug has minimal impact. This *does not* appear to be an
                    // issue with the FileCommandHandlers module.
                    // FIXME (jasonsj): editor.clearHistory() doesn't work either.
                    editor.undo();
                });
            });

            it("should report dirty after undo and redo", function() {
                var didOpen = false, gotError = false;

                runs(function() {
                    CommandManager.execute(Commands.FILE_OPEN, testPath + "/test.js")
                        .done(function() { didOpen = true; })
                        .fail(function() { gotError = true; });
                });
                waitsFor(function() { return didOpen && !gotError; }, "FILE_OPEN timeout", 1000);

                runs(function() {
                    // change editor content, followed by undo and redo
                    var editor = DocumentManager.getCurrentDocument()._editor;
                    editor.setValue(TEST_JS_NEW_CONTENT);

                    editor.undo();
                    expect(editor.getValue()).toBe(TEST_JS_CONTENT);

                    // verify Document dirty status
                    editor.redo();
                    expect(editor.getValue()).toBe(TEST_JS_NEW_CONTENT);
                    expect(DocumentManager.getCurrentDocument().isDirty).toBe(true);
                });
            });
        });

        // TODO (jasonsj): experiment with mocks instead of real UI
    });
});<|MERGE_RESOLUTION|>--- conflicted
+++ resolved
@@ -17,35 +17,14 @@
         var TEST_JS_NEW_CONTENT = "hello world";
 
         beforeEach(function() {
-<<<<<<< HEAD
             SpecRunnerUtils.createTestWindowAndRun( this, function( w ) {
                 testWindow = w;
 
                 // Load module instances from brackets.test
-                CommandManager = testWindow.brackets.test.CommandManager;
-                Commands = testWindow.brackets.test.Commands;
+                CommandManager      = testWindow.brackets.test.CommandManager;
+                Commands            = testWindow.brackets.test.Commands;
                 FileCommandHandlers = testWindow.brackets.test.FileCommandHandlers;
-=======
-    //        this.app = window.open(SpecRunnerUtils.getBracketsSourceRoot() + "/index.html");
-            // TODO: this will only work if run from the main Brackets window (not from jasmine.sh)
-            this.app = window.opener;
-            
-            // Load module instances from brackets.test
-            CommandManager      = this.app.brackets.test.CommandManager;
-            Commands            = this.app.brackets.test.Commands;
-            FileCommandHandlers = this.app.brackets.test.FileCommandHandlers;
-            DocumentManager     = this.app.brackets.test.DocumentManager;
-            
-            // FIXME: this does NOT actually reload the modules we saved off above. Reloading the
-            // Brackets window and waiting until it's done to re-fetch modules is exceedingly hard.
-            // TODO: fix this so tests don't have intertangled state. See issue #77.
-            this.app.location.reload();
-            
-            this.testPath = SpecRunnerUtils.getTestPath("/spec/FileCommandHandlers-test-files");
-            var isReady = false;
-            $(this.app.document).ready(function() {
-                isReady = true;
->>>>>>> 3e748fe0
+				DocumentManager     = this.app.brackets.test.DocumentManager;
             });
         });
 
@@ -70,11 +49,7 @@
                 waitsFor(function() { return didClose && !gotError; }, 1000);
 
                 runs(function() {
-<<<<<<< HEAD
-                    expect(testWindow.$("#main-toolbar .title").text()).toBe("Untitled");
-=======
-                    expect(this.app.$("#main-toolbar .title").text()).toBe("");
->>>>>>> 3e748fe0
+                    expect(testWindow.$("#main-toolbar .title").text()).toBe("");
                 });
             });
 
@@ -97,11 +72,7 @@
                 waitsFor(function() { return didClose && !gotError; }, 1000);
 
                 runs(function() {
-<<<<<<< HEAD
-                    expect(testWindow.$("#main-toolbar .title").text()).toBe("Untitled");
-=======
-                    expect(this.app.$("#main-toolbar .title").text()).toBe("");
->>>>>>> 3e748fe0
+                    expect(testWindow.$("#main-toolbar .title").text()).toBe("");
                 });
             });
         });
@@ -126,13 +97,8 @@
         describe("Save File", function() {
             it("should save changes", function() {
                 var didOpen = false, didSave = false, gotError = false;
-<<<<<<< HEAD
                 var filePath = testPath + "/test.js";
-                var editor = FileCommandHandlers.getEditor();
-=======
-                var filePath = this.testPath + "/test.js";
                 var editor = DocumentManager.getCurrentDocument()._editor;
->>>>>>> 3e748fe0
 
                 runs(function() {
                     CommandManager.execute(Commands.FILE_OPEN, filePath)
