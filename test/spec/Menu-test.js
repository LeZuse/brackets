--- conflicted
+++ resolved
@@ -696,8 +696,6 @@
                 });
             });
         });
-<<<<<<< HEAD
-=======
 
 
         describe("Context Menus", function () {
@@ -843,6 +841,5 @@
                 expect($menus.length).toBe(0);
             });
         });
->>>>>>> 912e5400
     });
 });