--- conflicted
+++ resolved
@@ -37,24 +37,18 @@
         SpecRunnerUtils     = brackets.getModule("spec/SpecRunnerUtils"),
         UnitTestReporter    = brackets.getModule("test/UnitTestReporter"),
         JSCodeHints         = require("main"),
-<<<<<<< HEAD
         Preferences         = require("Preferences"),
-        ScopeManager        = require("ScopeManager");
-=======
+        ScopeManager        = require("ScopeManager"),
         HintUtils           = require("HintUtils");
->>>>>>> 3dfead4e
 
     var extensionPath   = FileUtils.getNativeModuleDirectoryPath(module),
         testPath        = extensionPath + "/unittest-files/basic-test-files/file1.js",
         testHtmlPath    = extensionPath + "/unittest-files/basic-test-files/index.html",
         testDoc         = null,
         testEditor,
-<<<<<<< HEAD
-        preTestText;
-=======
+        preTestText,
         testWindow,
         self            = this;
->>>>>>> 3dfead4e
 
     CommandManager.register("test-file-open", Commands.FILE_OPEN, function (fileInfo) {
         // Register a command for FILE_OPEN, which the jump to def code will call
@@ -1379,7 +1373,6 @@
                 });
             });
         });
-<<<<<<< HEAD
 
         describe("JavaScript Code Hinting preference tests", function () {
             var testPath = extensionPath + "/unittest-files/preference-test-files/",
@@ -1492,7 +1485,8 @@
                     expect(preferences.getMaxFileCount()).toBe(512);
                     expect(preferences.getMaxFileSize()).toBe(100000);
                 });
-=======
+            });
+        });
         
         describe("regression tests", function () {
 
@@ -1666,7 +1660,6 @@
                     editorJumped(jumpPos);
                 });
                 
->>>>>>> 3dfead4e
             });
         });
     });
