--- conflicted
+++ resolved
@@ -39,13 +39,7 @@
         StringUtils            = brackets.getModule("utils/StringUtils"),
         Dialogs                = brackets.getModule("widgets/Dialogs"),
         Strings                = brackets.getModule("strings"),
-<<<<<<< HEAD
-        AppInit                = brackets.getModule("utils/AppInit"),
-        UrlParams              = brackets.getModule("utils/UrlParams").UrlParams,
-        StatusBar              = brackets.getModule("widgets/StatusBar"),
         PreferencesManager     = brackets.getModule("preferences/PreferencesManager"),
-=======
->>>>>>> 401fd7d8
         NodeDebugUtils         = require("NodeDebugUtils"),
         PerfDialogTemplate     = require("text!htmlContent/perf-dialog.html"),
         LanguageDialogTemplate = require("text!htmlContent/language-dialog.html");
@@ -294,10 +288,7 @@
     menu.addMenuItem(DEBUG_ENABLE_NODE_DEBUGGER);
     menu.addMenuItem(DEBUG_LOG_NODE_STATE);
     menu.addMenuItem(DEBUG_RESTART_NODE);
-<<<<<<< HEAD
     menu.addMenuItem(DEBUG_OPEN_PREFERENCES);
-=======
->>>>>>> 401fd7d8
     
     // exposed for convenience, but not official API
     exports._runUnitTests = _runUnitTests;
