/*
 * Copyright (c) 2012 Adobe Systems Incorporated. All rights reserved.
 *  
 * Permission is hereby granted, free of charge, to any person obtaining a
 * copy of this software and associated documentation files (the "Software"), 
 * to deal in the Software without restriction, including without limitation 
 * the rights to use, copy, modify, merge, publish, distribute, sublicense, 
 * and/or sell copies of the Software, and to permit persons to whom the 
 * Software is furnished to do so, subject to the following conditions:
 *  
 * The above copyright notice and this permission notice shall be included in
 * all copies or substantial portions of the Software.
 *  
 * THE SOFTWARE IS PROVIDED "AS IS", WITHOUT WARRANTY OF ANY KIND, EXPRESS OR
 * IMPLIED, INCLUDING BUT NOT LIMITED TO THE WARRANTIES OF MERCHANTABILITY, 
 * FITNESS FOR A PARTICULAR PURPOSE AND NONINFRINGEMENT. IN NO EVENT SHALL THE
 * AUTHORS OR COPYRIGHT HOLDERS BE LIABLE FOR ANY CLAIM, DAMAGES OR OTHER 
 * LIABILITY, WHETHER IN AN ACTION OF CONTRACT, TORT OR OTHERWISE, ARISING 
 * FROM, OUT OF OR IN CONNECTION WITH THE SOFTWARE OR THE USE OR OTHER 
 * DEALINGS IN THE SOFTWARE.
 * 
 */

/*jslint vars: true, plusplus: true, devel: true, nomen: true, indent: 4, maxerr: 50 */
/*global define, $, brackets, FileError, window */

/**
 * ProjectManager is the model for the set of currently open project. It is responsible for
 * creating and updating the project tree when projects are opened and when changes occur to
 * the file tree.
 *
 * This module dispatches these events:
 *    - beforeProjectClose -- before _projectRoot changes
 *    - projectOpen        -- after  _projectRoot changes
 *    - projectFilesChange -- sent if one of the project files has changed--
 *                            added, removed, renamed, etc.
 *
 * These are jQuery events, so to listen for them you do something like this:
 *    $(ProjectManager).on("eventname", handler);
 */
define(function (require, exports, module) {
    "use strict";

    require("utils/Global");
    
    // Load dependent non-module scripts
    require("thirdparty/jstree_pre1.0_fix_1/jquery.jstree");

    // Load dependent modules
    var AppInit             = require("utils/AppInit"),
        NativeFileSystem    = require("file/NativeFileSystem").NativeFileSystem,
        PreferencesDialogs  = require("preferences/PreferencesDialogs"),
        PreferencesManager  = require("preferences/PreferencesManager"),
        DocumentManager     = require("document/DocumentManager"),
        CommandManager      = require("command/CommandManager"),
        Commands            = require("command/Commands"),
        Dialogs             = require("widgets/Dialogs"),
        Menus               = require("command/Menus"),
        StringUtils         = require("utils/StringUtils"),
        Strings             = require("strings"),
        FileViewController  = require("project/FileViewController"),
        PerfUtils           = require("utils/PerfUtils"),
        ViewUtils           = require("utils/ViewUtils"),
        CollectionUtils     = require("utils/CollectionUtils"),
        FileUtils           = require("file/FileUtils"),
        NativeFileError     = require("file/NativeFileError"),
        Urls                = require("i18n!nls/urls"),
        KeyEvent            = require("utils/KeyEvent");
    
    /**
     * @private
     * Reference to the tree control container div. Initialized by
     * htmlReady handler
     * @type {jQueryObject}
     */
    var $projectTreeContainer;
    
    /**
     * @private
     * Reference to the tree control
     * @type {jQueryObject}
     */
    var _projectTree = null;
    
    function canonicalize(path) {
        if (path.length > 0 && path[path.length - 1] === "/") {
            return path.slice(0, -1);
        } else {
            return path;
        }
    }
    
    /**
     * @private
     * Reference to previous selected jstree leaf node when ProjectManager had
     * selection focus from FileViewController.
     * @type {DOMElement}
     */
    var _lastSelected = null;
    
    /**
     * @private
     * Internal flag to suppress firing of selectionChanged event.
     * @type {boolean}
     */
    var _suppressSelectionChange = false;
    
    /**
     * @private
     * Reference to the tree control UL element
     * @type {DOMElement}
     */
    var $projectTreeList;
    
    /**
     * @private
     * @see getProjectRoot()
     */
    var _projectRoot = null;

    /**
     * @private
     * Encoded URL
     * @ see getBaseUrl(), setBaseUrl()
     */
    var _projectBaseUrl = "";

    /**
     * Unique PreferencesManager clientID
     */
    var PREFERENCES_CLIENT_ID = "com.adobe.brackets.ProjectManager";
    
    /**
     * @private
     * @type {PreferenceStorage}
     */
    var _prefs = null;

    /**
     * @private
     * Used to initialize jstree state
     */
    var _projectInitialLoad = {
        previous        : [],   /* array of arrays containing full paths to open at each depth of the tree */
        id              : 0,    /* incrementing id */
        fullPathToIdMap : {}    /* mapping of fullPath to tree node id attr */
    };
    
    var suppressToggleOpen = false;
    
    /**
     * @private
     */
    function _hasFileSelectionFocus() {
        return FileViewController.getFileSelectionFocus() === FileViewController.PROJECT_MANAGER;
    }
    
    /**
     * @private
     */
    function _redraw(selectionChanged, reveal) {
        reveal = (reveal === undefined) ? true : reveal;
        
        // redraw selection
        if ($projectTreeList) {
            if (selectionChanged && !_suppressSelectionChange) {
                $projectTreeList.triggerHandler("selectionChanged", reveal);
            }

            // reposition the selection triangle
            $projectTreeContainer.triggerHandler("scroll");
            
            // in-lieu of resize events, manually trigger contentChanged for every
            // FileViewController focus change. This event triggers scroll shadows
            // on the jstree to update. documentSelectionFocusChange fires when
            // a new file is added and removed (causing a new selection) from the working set
            _projectTree.triggerHandler("contentChanged");
        }
    }
    
    /**
     * Returns the FileEntry or DirectoryEntry corresponding to the selected item, or null
     * if no item is selected.
     *
     * @return {?Entry}
     */
    function getSelectedItem() {
        var selected = _projectTree.jstree("get_selected");
        if (selected) {
            return selected.data("entry");
        }
        return null;
    }

    function _fileViewFocusChange() {
        _redraw(true);
    }
    
    function _documentSelectionFocusChange() {
        var curDoc = DocumentManager.getCurrentDocument();
        if (curDoc && _hasFileSelectionFocus()) {
            $("#project-files-container li").is(function (index) {
                var entry = $(this).data("entry");
                if (entry && entry.fullPath === curDoc.file.fullPath && !_projectTree.jstree("is_selected", $(this))) {
                    //we don't want to trigger another selection change event, so manually deselect
                    //and select without sending out notifications
                    _projectTree.jstree("deselect_all");
                    _projectTree.jstree("select_node", $(this), false);
                    return true;
                }
                return false;
            });
        } else if (_projectTree !== null) {
            _projectTree.jstree("deselect_all");
            _lastSelected = null;
        }
        
        _redraw(true);
    }

    /**
     * Returns the root folder of the currently loaded project, or null if no project is open (during
     * startup, or running outside of app shell).
     * @return {DirectoryEntry}
     */
    function getProjectRoot() {
        return _projectRoot;
    }

    /**
     * @private
     */
    function _getBaseUrlKey() {
        return "projectBaseUrl_" + _projectRoot;
    }

    /**
     * Returns the encoded Base URL of the currently loaded project, or empty string if no project
     * is open (during startup, or running outside of app shell).
     * @return {String}
     */
    function getBaseUrl() {
        return _projectBaseUrl;
    }

    /**
     * Sets the encoded Base URL of the currently loaded project.
     * @param {String}
     */
    function setBaseUrl(projectBaseUrl) {
        _projectBaseUrl = projectBaseUrl;

        // Ensure trailing slash to be consistent with _projectRoot.fullPath
        // so they're interchangable (i.e. easy to convert back and forth)
        if (_projectBaseUrl.length > 0 && _projectBaseUrl[_projectBaseUrl.length - 1] !== "/") {
            _projectBaseUrl += "/";
        }

        _prefs.setValue(_getBaseUrlKey(), _projectBaseUrl);
    }
    
    /**
     * Returns true if absPath lies within the project, false otherwise.
     * Does not support paths containing ".."
     */
    function isWithinProject(absPath) {
        return (_projectRoot && absPath.indexOf(_projectRoot.fullPath) === 0);
    }
    /**
     * If absPath lies within the project, returns a project-relative path. Else returns absPath
     * unmodified.
     * Does not support paths containing ".."
     * @param {!string} absPath
     * @return {!string}
     */
    function makeProjectRelativeIfPossible(absPath) {
        if (isWithinProject(absPath)) {
            return absPath.slice(_projectRoot.fullPath.length);
        }
        return absPath;
    }

    /**
     * @private
     * Get prefs tree state lookup key for given project path.
     */
    function _getTreeStateKey(path) {
        // generate unique tree state key for this project path
        var key = "projectTreeState_" + path;

        // normalize to always have slash at end
        if (key[key.length - 1] !== "/") {
            key += "/";
        }
        return key;
    }
    
    /**
     * @private
     * Save ProjectManager project path and tree state.
     */
    function _savePreferences() {
        
        // save the current project
        _prefs.setValue("projectPath", _projectRoot.fullPath);

        // save jstree state
        var openNodes = [],
            projectPathLength = _projectRoot.fullPath.length,
            entry,
            fullPath,
            shortPath,
            depth;

        // Query open nodes by class selector
        $(".jstree-open:visible").each(function (index) {
            entry = $(this).data("entry");

            if (entry.fullPath) {
                fullPath = entry.fullPath;

                // Truncate project path prefix, remove the trailing slash
                shortPath = fullPath.slice(projectPathLength, -1);

                // Determine depth of the node by counting path separators.
                // Children at the root have depth of zero
                depth = shortPath.split("/").length - 1;

                // Map tree depth to list of open nodes
                if (openNodes[depth] === undefined) {
                    openNodes[depth] = [];
                }

                openNodes[depth].push(fullPath);
            }
        });

        // Store the open nodes by their full path and persist to storage
        _prefs.setValue(_getTreeStateKey(_projectRoot.fullPath), openNodes);
    }
    
    /**
     * @private
     */
    function _forceSelection(current, target) {
        // select_node will force the target to be revealed. Instead,
        // keep the scroller position stable.
        var savedScrollTop = $projectTreeContainer.get(0).scrollTop;
        
        // suppress selectionChanged event from firing by jstree select_node
        _suppressSelectionChange = true;
        _projectTree.jstree("deselect_node", current);
        _projectTree.jstree("select_node", target, false);
        _suppressSelectionChange = false;
        
        $projectTreeContainer.get(0).scrollTop = savedScrollTop;
        
        _redraw(true, false);
    }

    /**
     * @private
     * Given an input to jsTree's json_data.data setting, display the data in the file tree UI
     * (replacing any existing file tree that was previously displayed). This input could be
     * raw JSON data, or it could be a dataprovider function. See jsTree docs for details:
     * http://www.jstree.com/documentation/json_data
     */
    function _renderTree(treeDataProvider) {
        var result = new $.Deferred();

        // For #1542, make sure the tree is scrolled to the top before refreshing.
        // If we try to do this later (e.g. after the tree has been refreshed), it 
        // doesn't seem to work properly. 
        $projectTreeContainer.scrollTop(0);
        
        // Instantiate tree widget
        // (jsTree is smart enough to replace the old tree if there's already one there)
        $projectTreeContainer.hide();
        _projectTree = $projectTreeContainer
            .jstree({
                plugins : ["ui", "themes", "json_data", "crrm", "sort"],
                ui : { select_limit: 1, select_multiple_modifier: "", select_range_modifier: "" },
                json_data : { data: treeDataProvider, correct_state: false },
                core : { animation: 0 },
                themes : { theme: "brackets", url: "styles/jsTreeTheme.css", dots: false, icons: false },
                    //(note: our actual jsTree theme CSS lives in brackets.less; we specify an empty .css
                    // file because jsTree insists on loading one itself)
                strings : { loading : "Loading ...", new_node : "New node" },
                sort :  function (a, b) {
                    if (brackets.platform === "win") {
                        // Windows: prepend folder names with a '0' and file names with a '1' so folders are listed first
                        var a1 = ($(a).hasClass("jstree-leaf") ? "1" : "0") + this.get_text(a).toLowerCase(),
                            b1 = ($(b).hasClass("jstree-leaf") ? "1" : "0") + this.get_text(b).toLowerCase();
                        return (a1 > b1) ? 1 : -1;
                    } else {
                        return this.get_text(a).toLowerCase() > this.get_text(b).toLowerCase() ? 1 : -1;
                    }
                }
            }).bind(
                "before.jstree",
                function (event, data) {
                    if (data.func === "toggle_node") {
                        // jstree will automaticaly select parent node when the parent is closed
                        // and any descendant is selected. Prevent the select_node handler from
                        // immediately toggling open again in this case.
                        suppressToggleOpen = _projectTree.jstree("is_open", data.args[0]);
                    }
                }
            ).bind(
                "select_node.jstree",
                function (event, data) {
                    var entry = data.rslt.obj.data("entry");
                    if (entry.isFile) {
                        var openResult = FileViewController.openAndSelectDocument(entry.fullPath, FileViewController.PROJECT_MANAGER);
                    
                        openResult.done(function () {
                            // update when tree display state changes
                            _redraw(true);
                            _lastSelected = data.rslt.obj;
                        }).fail(function () {
                            if (_lastSelected) {
                                // revert this new selection and restore previous selection
                                _forceSelection(data.rslt.obj, _lastSelected);
                            } else {
                                _projectTree.jstree("deselect_all");
                                _lastSelected = null;
                            }
                        });
                    } else {
                        FileViewController.setFileViewFocus(FileViewController.PROJECT_MANAGER);
                        // show selection marker on folders
                        _redraw(true);
                        
                        // toggle folder open/closed
                        // suppress if this selection was triggered by clicking the disclousre triangle
                        if (!suppressToggleOpen) {
                            _projectTree.jstree("toggle_node", data.rslt.obj);
                        }
                    }
                    
                    suppressToggleOpen = false;
                }
            ).bind(
                "reopen.jstree",
                function (event, data) {
                    // This handler fires for the initial load and subsequent
                    // reload_nodes events. For each depth level of the tree, we open
                    // the saved nodes by a fullPath lookup.
                    if (_projectInitialLoad.previous.length > 0) {
                        // load previously open nodes by increasing depth
                        var toOpenPaths = _projectInitialLoad.previous.shift(),
                            toOpenIds   = [],
                            node        = null;
        
                        // use path to lookup ID
                        $.each(toOpenPaths, function (index, value) {
                            node = _projectInitialLoad.fullPathToIdMap[value];
                            
                            if (node) {
                                toOpenIds.push(node);
                            }
                        });
        
                        // specify nodes to open and load
                        data.inst.data.core.to_open = toOpenIds;
                        _projectTree.jstree("reload_nodes", false);
                    }
                    if (_projectInitialLoad.previous.length === 0) {
                        // resolve after all paths are opened
                        result.resolve();
                    }
                }
            ).bind(
                "scroll.jstree",
                function (e) {
                    // close all dropdowns on scroll
                    Menus.closeAll();
                }
            ).bind(
                "loaded.jstree open_node.jstree close_node.jstree",
                function (event, data) {
                    if (event.type === "open_node") {
                        // select the current document if it becomes visible when this folder is opened
                        var curDoc = DocumentManager.getCurrentDocument();
                        
                        if (_hasFileSelectionFocus() && curDoc) {
                            var entry = data.rslt.obj.data("entry");
                            
                            if (curDoc.file.fullPath.indexOf(entry.fullPath) === 0) {
                                _forceSelection(data.rslt.obj, _lastSelected);
                            } else {
                                _redraw(true, false);
                            }
                        }
                    } else if (event.type === "close_node") {
                        // always update selection marker position when collapsing a node
                        _redraw(true, false);
                    } else {
                        _redraw(false);
                    }
                    
                    _savePreferences();
                }
            ).bind(
                "mousedown.jstree",
                function (event) {
                    // select tree node on right-click
                    if (event.which === 3) {
                        var treenode = $(event.target).closest("li");
                        if (treenode) {
                            var saveSuppressToggleOpen = suppressToggleOpen;
                            
                            // don't toggle open folders (just select)
                            suppressToggleOpen = true;
                            _projectTree.jstree("deselect_all");
                            _projectTree.jstree("select_node", treenode, false);
                            suppressToggleOpen = saveSuppressToggleOpen;
                        }
                    }
                }
            );

        // jstree has a default event handler for dblclick that attempts to clear the
        // global window selection (presumably because it doesn't want text within the tree
        // to be selected). This ends up messing up CodeMirror, and we don't need this anyway
        // since we've turned off user selection of UI text globally. So we just unbind it,
        // and add our own double-click handler here.
        // Filed this bug against jstree at https://github.com/vakata/jstree/issues/163
        _projectTree.bind("init.jstree", function () {
            // install scroller shadows
            ViewUtils.addScrollerShadow(_projectTree.get(0));
            
            _projectTree
                .unbind("dblclick.jstree")
                .bind("dblclick.jstree", function (event) {
                    var entry = $(event.target).closest("li").data("entry");
                    if (entry && entry.isFile) {
                        FileViewController.addToWorkingSetAndSelect(entry.fullPath);
                    }
                });

            // fire selection changed events for sidebar-selection
            $projectTreeList = $projectTreeContainer.find("ul");
            ViewUtils.sidebarList($projectTreeContainer, "jstree-clicked", "jstree-leaf");
            $projectTreeContainer.show();
        });

        return result.promise();
    }
    
    /**
     * Returns false for files and directories that are not commonly useful to display.
     *
     * @param {Entry} entry File or directory to filter
     * @return boolean true if the file should be displayed
     */
    function shouldShow(entry) {
        if ([".git", ".gitignore", ".gitmodules", ".svn", ".DS_Store", "Thumbs.db"].indexOf(entry.name) > -1) {
            return false;
        }
        var extension = entry.name.split('.').pop();
        if (["pyc"].indexOf(extension) > -1) {
            return false;
        }
        return true;
    }

    /**
     * @private
     * Given an array of NativeFileSystem entries, returns a JSON array representing them in the format
     * required by jsTree. Saves the corresponding Entry object as metadata (which jsTree will store in
     * the DOM via $.data()).
     *
     * Does NOT recursively traverse the file system: folders are marked as expandable but are given no
     * children initially.
     *
     * @param {Array.<Entry>} entries  Array of NativeFileSystem entry objects.
     * @return {Array} jsTree node data: array of JSON objects
     */
    function _convertEntriesToJSON(entries) {
        var jsonEntryList = [],
            entry,
            entryI;

        for (entryI = 0; entryI < entries.length; entryI++) {
            entry = entries[entryI];
            
            if (shouldShow(entry)) {
                var jsonEntry = {
                    data: entry.name,
                    attr: { id: "node" + _projectInitialLoad.id++ },
                    metadata: { entry: entry }
                };
                if (entry.isDirectory) {
                    jsonEntry.children = [];
                    jsonEntry.state = "closed";
                }
    
                // For more info on jsTree's JSON format see: http://www.jstree.com/documentation/json_data
                jsonEntryList.push(jsonEntry);
    
                // Map path to ID to initialize loaded and opened states
                _projectInitialLoad.fullPathToIdMap[entry.fullPath] = jsonEntry.attr.id;
            }
        }
        return jsonEntryList;
    }

    /**
     * @private
     * Called by jsTree when the user has expanded a node that has never been expanded before. We call
     * jsTree back asynchronously with the node's immediate children data once the subfolder is done
     * being fetched.
     *
     * @param {jQueryObject} treeNode  jQ object for the DOM node being expanded
     * @param {function(Array)} jsTreeCallback  jsTree callback to provide children to
     */
    function _treeDataProvider(treeNode, jsTreeCallback) {
        var dirEntry, isProjectRoot = false;

        if (treeNode === -1) {
            // Special case: root of tree
            dirEntry = _projectRoot;
            isProjectRoot = true;
        } else {
            // All other nodes: the DirectoryEntry is saved as jQ data in the tree (by _convertEntriesToJSON())
            dirEntry = treeNode.data("entry");
        }

        // Fetch dirEntry's contents
        dirEntry.createReader().readEntries(
            function (entries) {
                var subtreeJSON = _convertEntriesToJSON(entries),
                    wasNodeOpen = false,
                    emptyDirectory = (subtreeJSON.length === 0);
                
                if (emptyDirectory) {
                    if (!isProjectRoot) {
                        wasNodeOpen = treeNode.hasClass("jstree-open");
                    } else {
                        // project root is a special case, add a placeholder
                        subtreeJSON.push({});
                    }
                }
                
                jsTreeCallback(subtreeJSON);
                
                if (!isProjectRoot && emptyDirectory) {
                    // If the directory is empty, force it to appear as an open or closed node.
                    // This is a workaround for issue #149 where jstree would show this node as a leaf.
                    var classToAdd = (wasNodeOpen) ? "jstree-closed" : "jstree-open";
                    
                    treeNode.removeClass("jstree-leaf jstree-closed jstree-open")
                            .addClass(classToAdd);
                    
                    // This is a workaround for a part of issue #2085, where the file creation process
                    // depends on the open_node.jstree event being triggered, which doesn't happen on 
                    // empty folders
                    if (!wasNodeOpen) {
                        treeNode.trigger("open_node.jstree");
                    }
                }
            },
            function (error) {
                Dialogs.showModalDialog(
                    Dialogs.DIALOG_ID_ERROR,
                    Strings.ERROR_LOADING_PROJECT,
                    StringUtils.format(Strings.READ_DIRECTORY_ENTRIES_ERROR,
                        StringUtils.htmlEscape(dirEntry.fullPath),
                        error.name)
                );
            }
        );

    }
    
    /** Returns the full path to the welcome project, which we open on first launch.
     * @private
     * @return {!string} fullPath reference
     */
    function _getWelcomeProjectPath() {
        var initialPath = FileUtils.getNativeBracketsDirectoryPath(),
            sampleUrl = Urls.GETTING_STARTED;
        if (sampleUrl) {
            // Back up one more folder. The samples folder is assumed to be at the same level as
            // the src folder, and the sampleUrl is relative to the samples folder.
            initialPath = initialPath.substr(0, initialPath.lastIndexOf("/")) + "/samples/" + sampleUrl;
        }

        return initialPath;
    }
    
    /**
     * Returns true if the given path is the same as one of the welcome projects we've previously opened,
     * or the one for the current build.
     */
    function isWelcomeProjectPath(path) {
        var canonPath = FileUtils.canonicalizeFolderPath(path);
        if (canonPath === _getWelcomeProjectPath()) {
            return true;
        }
        var welcomeProjects = _prefs.getValue("welcomeProjects") || [];
        return welcomeProjects.indexOf(canonPath) !== -1;
    }
    
    /**
     * If the provided path is to an old welcome project, updates to the current one.
     */
    function updateWelcomeProjectPath(path) {
        if (isWelcomeProjectPath(path)) {
            return _getWelcomeProjectPath();
        } else {
            return path;
        }
    }

    /**
     * Initial project path is stored in prefs, which defaults to the welcome project on
     * first launch. 
     */
    function getInitialProjectPath() {
        return updateWelcomeProjectPath(_prefs.getValue("projectPath"));
    }
    
    /**
     * Loads the given folder as a project. Normally, you would call openProject() instead to let the
     * user choose a folder.
     *
     * @param {string} rootPath  Absolute path to the root folder of the project. 
     *  If rootPath is undefined or null, the last open project will be restored.
     * @return {$.Promise} A promise object that will be resolved when the
     *  project is loaded and tree is rendered, or rejected if the project path
     *  fails to load.
     */
    function _loadProject(rootPath) {
        if (_projectRoot) {
            // close current project
            $(exports).triggerHandler("beforeProjectClose", _projectRoot);
        }

        // close all the old files
        DocumentManager.closeAll();

        // reset tree node id's
        _projectInitialLoad.id = 0;

        var result = new $.Deferred(),
            resultRenderTree;

        // restore project tree state from last time this project was open
        _projectInitialLoad.previous = _prefs.getValue(_getTreeStateKey(rootPath)) || [];

        // Populate file tree as long as we aren't running in the browser
        if (!brackets.inBrowser) {
            // Point at a real folder structure on local disk
            NativeFileSystem.requestNativeFileSystem(rootPath,
                function (fs) {
                    var rootEntry = fs.root;
                    var projectRootChanged = (!_projectRoot || !rootEntry) ||
                        _projectRoot.fullPath !== rootEntry.fullPath;
<<<<<<< HEAD
=======
                    var i;
>>>>>>> 73445a56

                    // Success!
                    var perfTimerName = PerfUtils.markStart("Load Project: " + rootPath),
                        canonPath = FileUtils.canonicalizeFolderPath(rootPath);

                    _projectRoot = rootEntry;
                    _projectBaseUrl = _prefs.getValue(_getBaseUrlKey()) || "";

                    // If this is the current welcome project, record it. In future launches, we always 
                    // want to substitute the welcome project for the current build instead of using an
                    // outdated one (when loading recent projects or the last opened project).
                    if (canonPath === _getWelcomeProjectPath()) {
                        var welcomeProjects = _prefs.getValue("welcomeProjects") || [];
                        if (welcomeProjects.indexOf(canonPath) === -1) {
                            welcomeProjects.push(canonPath);
                            _prefs.setValue("welcomeProjects", welcomeProjects);
                        }
                    }

                    // The tree will invoke our "data provider" function to populate the top-level items, then
                    // go idle until a node is expanded - at which time it'll call us again to fetch the node's
                    // immediate children, and so on.
                    resultRenderTree = _renderTree(_treeDataProvider);

                    resultRenderTree.done(function () {
                        if (projectRootChanged) {
                            // Allow asynchronous event handlers to finish before resolving result by collecting promises from them
                            var promises = [];
                            $(exports).triggerHandler({ type: "projectOpen", promises: promises }, [_projectRoot]);
                            $.when.apply($, promises).pipe(result.resolve, result.reject);
                        } else {
                            result.resolve();
                        }
                    });
                    resultRenderTree.fail(function () {
                        PerfUtils.terminateMeasurement(perfTimerName);
                        result.reject();
                    });
                    resultRenderTree.always(function () {
                        PerfUtils.addMeasurement(perfTimerName);
                    });
                },
                function (error) {
                    Dialogs.showModalDialog(
                        Dialogs.DIALOG_ID_ERROR,
                        Strings.ERROR_LOADING_PROJECT,
                        StringUtils.format(
                            Strings.REQUEST_NATIVE_FILE_SYSTEM_ERROR,
                            StringUtils.htmlEscape(rootPath),
                            error.name
                        )
                    ).done(function () {
                        // The project folder stored in preference doesn't exist, so load the default 
                        // project directory.
                        // TODO (issue #267): When Brackets supports having no project directory
                        // defined this code will need to change
                        _loadProject(_getWelcomeProjectPath()).always(function () {
                            // Make sure not to reject the original deferred until the fallback
                            // project is loaded, so we don't violate expectations that there is always
                            // a current project before continuing after _loadProject().
                            result.reject();
                        });
                    });
                }
                );
        }

        return result.promise();
    }
    
    
    /**
     * Finds the tree node corresponding to the given file/folder (rejected if the path lies
     * outside the project, or if it doesn't exist).
     * 
     * @param {!Entry} entry FileEntry or DirectoryEntry to find
     * @return {$.Promise} Resolved with jQ obj for the jsTree tree node; or rejected if not found
     */
    function _findTreeNode(entry) {
        var result = new $.Deferred();
        
        // If path not within project, ignore
        var projRelativePath = makeProjectRelativeIfPossible(entry.fullPath);
        if (projRelativePath === entry.fullPath) {
            return result.reject().promise();
        }
        
        var treeAPI = $.jstree._reference(_projectTree);
        
        // We're going to traverse from root of tree, one segment at a time
        var pathSegments = projRelativePath.split("/");
        if (entry.isDirectory) {
            pathSegments.pop();  // DirectoryEntry always has a trailing "/"
        }
        
        function findInSubtree($nodes, segmentI) {
            var seg = pathSegments[segmentI];
            var match = CollectionUtils.indexOf($nodes, function (node, i) {
                var nodeName = $(node).data("entry").name;
                return nodeName === seg;
            });
            
            if (match === -1) {
                result.reject();    // path doesn't exist
            } else {
                var $node = $nodes.eq(match);
                if (segmentI === pathSegments.length - 1) {
                    result.resolve($node);  // done searching!
                } else {
                    // Search next level down
                    var subChildren = treeAPI._get_children($node);
                    if (subChildren.length > 0) {
                        findInSubtree(subChildren, segmentI + 1);
                    } else {
                        // Subtree not loaded yet: force async load & try again
                        treeAPI.load_node($node, function (data) {
                            subChildren = treeAPI._get_children($node);
                            findInSubtree(subChildren, segmentI + 1);
                        }, function (err) {
                            result.reject();  // includes case where folder is empty
                        });
                    }
                }
            }
        }
        
        // Begin searching from root
        var topLevelNodes = treeAPI._get_children(-1);  // -1 means top level in jsTree-ese
        findInSubtree(topLevelNodes, 0);
        
        return result.promise();
    }
    
    /**
     * Expands tree nodes to show the given file or folder and selects it. Silently no-ops if the
     * path lies outside the project, or if it doesn't exist.
     * 
     * @param {!Entry} entry FileEntry or DirectoryEntry to show
     * @return {$.Promise} Resolved when done; or rejected if not found
     */
    function showInTree(entry) {
        return _findTreeNode(entry)
            .done(function ($node) {
                // jsTree will automatically expand parent nodes to ensure visible
                _projectTree.jstree("select_node", $node, false);
            });
    }
    
    
    /**
     * Open a new project. Currently, Brackets must always have a project open, so
     * this method handles both closing the current project and opening a new project.
     *
     * @param {string=} path Optional absolute path to the root folder of the project. 
     *  If path is undefined or null, displays a  dialog where the user can choose a
     *  folder to load. If the user cancels the dialog, nothing more happens.
     * @return {$.Promise} A promise object that will be resolved when the
     *  project is loaded and tree is rendered, or rejected if the project path
     *  fails to load.
     */
    function openProject(path) {

        var result = new $.Deferred();

        // Confirm any unsaved changes first. We run the command in "prompt-only" mode, meaning it won't
        // actually close any documents even on success; we'll do that manually after the user also oks
        //the folder-browse dialog.
        CommandManager.execute(Commands.FILE_CLOSE_ALL, { promptOnly: true })
            .done(function () {
                if (path) {
                    // use specified path
                    _loadProject(path).pipe(result.resolve, result.reject);
                } else {
                    // Pop up a folder browse dialog
                    NativeFileSystem.showOpenDialog(false, true, Strings.CHOOSE_FOLDER, _projectRoot.fullPath, null,
                        function (files) {
                            // If length == 0, user canceled the dialog; length should never be > 1
                            if (files.length > 0) {
                                // Load the new project into the folder tree
                                _loadProject(files[0]).pipe(result.resolve, result.reject);
                            } else {
                                result.reject();
                            }
                        },
                        function (error) {
                            Dialogs.showModalDialog(
                                Dialogs.DIALOG_ID_ERROR,
                                Strings.ERROR_LOADING_PROJECT,
                                StringUtils.format(Strings.OPEN_DIALOG_ERROR, error.name)
                            );
                            result.reject();
                        }
                        );
                }
            })
            .fail(function () {
                result.reject();
            });

        // if fail, don't open new project: user canceled (or we failed to save its unsaved changes)
        return result.promise();
    }

    /**
     * Invoke project settings dialog.
     */
    function _projectSettings() {
        return PreferencesDialogs.showProjectPreferencesDialog(getBaseUrl());
    }

    /**
     * @private
     *
     * Check a filename for illegal characters. If any are found, show an error
     * dialog and return false. If no illegal characters are found, return true.
     */
    function _checkForValidFilename(filename) {
        // Validate file name
        // TODO (issue #270): There are some filenames like COM1, LPT3, etc. that are not valid on Windows.
        // We may want to add checks for those here.
        // See http://msdn.microsoft.com/en-us/library/windows/desktop/aa365247(v=vs.85).aspx
        if (filename.search(/[\/?*:;\{\}<>\\|]+/) !== -1) {
            Dialogs.showModalDialog(
                Dialogs.DIALOG_ID_ERROR,
                Strings.INVALID_FILENAME_TITLE,
                Strings.INVALID_FILENAME_MESSAGE
            );
            return false;
        }
        return true;
    }
    
    /**
     * Create a new item in the project tree.
     *
     * @param baseDir {string} Full path of the directory where the item should go
     * @param initialName {string} Initial name for the item
     * @param skipRename {boolean} If true, don't allow the user to rename the item
     * @param isFolder {boolean} If true, create a folder instead of a file
     * @return {$.Promise} A promise object that will be resolved with the FileEntry
     *  of the created object, or rejected if the user cancelled or entered an illegal
     *  filename.
     */
    function createNewItem(baseDir, initialName, skipRename, isFolder) {
        var node                = null,
            selection           = _projectTree.jstree("get_selected"),
            selectionEntry      = null,
            position            = "inside",
            escapeKeyPressed    = false,
            result              = new $.Deferred(),
            wasNodeOpen         = true;

        // get the FileEntry or DirectoryEntry
        if (selection) {
            selectionEntry = selection.data("entry");
        }

        // move selection to parent DirectoryEntry
        if (selectionEntry) {
            if (selectionEntry.isFile) {
                position = "after";
                
                var parent = $.jstree._reference(_projectTree)._get_parent(selection);
                
                if (typeof (parent.data) === "function") {
                    // get Entry from tree node
                    // note that the jstree root will return undefined
                    selectionEntry = parent.data("entry");
                } else {
                    // reset here. will be replaced with project root.
                    selectionEntry = null;
                }
            } else if (selectionEntry.isDirectory) {
                wasNodeOpen = selection.hasClass("jstree-open");
            }
        }

        // use the project root DirectoryEntry
        if (!selectionEntry) {
            selectionEntry = getProjectRoot();
        }

        _projectTree.on("create.jstree", function (event, data) {
            $(event.target).off("create.jstree");

            function errorCleanup() {
                // TODO (issue #115): If an error occurred, we should allow the user to fix the filename.
                // For now we just remove the node so you have to start again.
                var parent = data.inst._get_parent(data.rslt.obj);
                
                _projectTree.jstree("remove", data.rslt.obj);
                
                // Restore tree node state and styling when errors occur.
                // parent returns -1 when at the root
                if (parent && (parent !== -1)) {
                    var methodName = (wasNodeOpen) ? "open_node" : "close_node";
                    var classToAdd = (wasNodeOpen) ? "jstree-open" : "jstree-closed";
                    
                    // This is a workaround for issue #149 where jstree would show this node as a leaf.
                    _projectTree.jstree(methodName, parent);
                    parent.removeClass("jstree-leaf jstree-closed jstree-open")
                          .addClass(classToAdd);
                }
                
                result.reject();
            }

            if (!escapeKeyPressed) {
                // Validate file name
                if (!_checkForValidFilename(data.rslt.name)) {
                    errorCleanup();
                    return;
                }

                var successCallback = function (entry) {
                    data.rslt.obj.data("entry", entry);
                    if (isFolder) {
                        // If the new item is a folder, remove the leaf and folder related
                        // classes and add "jstree-closed". Selecting the item will open
                        // the folder.
                        data.rslt.obj.removeClass("jstree-leaf jstree-closed jstree-open")
                            .addClass("jstree-closed");
                    }
                    
                    // If the new item is a folder, force a re-sort here. Windows sorts folders
                    // and files separately.
                    if (isFolder) {
                        _projectTree.jstree("sort", data.rslt.obj.parent());
                    }

                    _projectTree.jstree("select_node", data.rslt.obj, true);

                    // Notify listeners that the project model has changed
                    $(exports).triggerHandler("projectFilesChange");
                    
                    result.resolve(entry);
                };
                
                var errorCallback = function (error) {
                    if ((error.name === NativeFileError.PATH_EXISTS_ERR) ||
                            (error.name === NativeFileError.TYPE_MISMATCH_ERR)) {
                        Dialogs.showModalDialog(
                            Dialogs.DIALOG_ID_ERROR,
                            Strings.INVALID_FILENAME_TITLE,
                            StringUtils.format(Strings.FILE_ALREADY_EXISTS,
                                StringUtils.htmlEscape(data.rslt.name))
                        );
                    } else {
                        var errString = error.name === NativeFileError.NO_MODIFICATION_ALLOWED_ERR ?
                                         Strings.NO_MODIFICATION_ALLOWED_ERR :
                                         StringUtils.format(Strings.GENERIC_ERROR, error.name);

                        var errMsg = StringUtils.format(Strings.ERROR_CREATING_FILE,
                                        StringUtils.htmlEscape(data.rslt.name),
                                        errString);
                      
                        Dialogs.showModalDialog(
                            Dialogs.DIALOG_ID_ERROR,
                            Strings.ERROR_CREATING_FILE_TITLE,
                            errMsg
                        );
                    }

                    errorCleanup();
                };
                
                if (isFolder) {
                    // Use getDirectory() to create the new folder
                    selectionEntry.getDirectory(
                        data.rslt.name,
                        {create: true, exclusive: true},
                        successCallback,
                        errorCallback
                    );
                } else {
                    // Use getFile() to create the new file
                    selectionEntry.getFile(
                        data.rslt.name,
                        {create: true, exclusive: true},
                        successCallback,
                        errorCallback
                    );
                }
            } else { //escapeKeyPressed
                errorCleanup();
            }
        });
        
        // TODO (issue #115): Need API to get tree node for baseDir.
        // In the meantime, pass null for node so new item is placed
        // relative to the selection
        node = selection;
 
        function createNode() {
           // Create the node and open the editor
            _projectTree.jstree("create", node, position, {data: initialName}, null, skipRename);
    
            if (!skipRename) {
                var $renameInput = _projectTree.find(".jstree-rename-input");
    
                $renameInput.on("keydown", function (event) {
                    // Listen for escape key on keydown, so we can remove the node in the create.jstree handler above
                    if (event.keyCode === KeyEvent.DOM_VK_ESCAPE) {
    
                        escapeKeyPressed = true;
                    }
                });
    
                ViewUtils.scrollElementIntoView(_projectTree, $renameInput, true);
            }
        }

        // There is a race condition in jstree if "open_node" and "create" are called in rapid
        // succession and the node was not yet loaded. To avoid it, first open the node and wait
        // for the open_node event before trying to create the new one. See #2085 for more details.
        if (wasNodeOpen) {
            createNode();
        } else {
            _projectTree.one("open_node.jstree", createNode);
    
            // Open the node before creating the new child
            _projectTree.jstree("open_node", node);
        }
        
        return result.promise();
    }

    /**
     * Rename a file/folder. This will update the project tree data structures
     * and send notifications about the rename.
     *
     * @prarm {string} oldName Old item name
     * @param {string} newName New item name
     * @param {boolean} isFolder True if item is a folder; False if it is a file.
     * @return {$.Promise} A promise object that will be resolved or rejected when
     *   the rename is finished.
     */
    function renameItem(oldName, newName, isFolder) {
        var result = new $.Deferred();
        
        if (oldName === newName) {
            result.resolve();
            return result;
        }
        
        // TODO: This should call FileEntry.moveTo(), but that isn't implemented
        // yet. For now, call directly to the low-level fs.rename()
        brackets.fs.rename(oldName, newName, function (err) {
            if (!err) {
                // Update all nodes in the project tree.
                // All other updating is done by DocumentManager.notifyPathNameChanged() below
                var nodes = _projectTree.find(".jstree-leaf, .jstree-open, .jstree-closed"),
                    i;
                
                for (i = 0; i < nodes.length; i++) {
                    var node = $(nodes[i]);
                    FileUtils.updateFileEntryPath(node.data("entry"), oldName, newName);
                }
                
                // Notify that one of the project files has changed
                $(exports).triggerHandler("projectFilesChange");
                
                // Tell the document manager about the name change. This will update
                // all of the model information and send notification to all views
                DocumentManager.notifyPathNameChanged(oldName, newName, isFolder);
                
                // Finally, re-open the selected document
                if (DocumentManager.getCurrentDocument()) {
                    FileViewController.openAndSelectDocument(
                        DocumentManager.getCurrentDocument().file.fullPath,
                        FileViewController.getFileSelectionFocus()
                    );
                }
                
                _redraw(true);

                result.resolve();
            } else {
                // Show and error alert
                Dialogs.showModalDialog(
                    Dialogs.DIALOG_ID_ERROR,
                    Strings.ERROR_RENAMING_FILE_TITLE,
                    StringUtils.format(
                        Strings.ERROR_RENAMING_FILE,
                        StringUtils.htmlEscape(newName),
                        err === brackets.fs.ERR_FILE_EXISTS ?
                                Strings.FILE_EXISTS_ERR :
                                FileUtils.getFileErrorString(err)
                    )
                );
                
                result.reject(err);
            }
        });
        
        return result;
    }
    
    /**
     * Initiates a rename of the selected item in the project tree, showing an inline editor
     * for input. Silently no-ops if the entry lies outside the tree or doesn't exist.
     * @param {!Entry} entry FileEntry or DirectoryEntry to rename
     */
    function renameItemInline(entry) {
        // First make sure the item in the tree is visible - jsTree's rename API doesn't do anything to ensure inline input is visible
        showInTree(entry)
            .done(function (selected) {
                var isFolder = selected.hasClass("jstree-open") || selected.hasClass("jstree-closed");
        
                _projectTree.one("rename.jstree", function (event, data) {
                    // Make sure the file was actually renamed
                    if (data.rslt.old_name === data.rslt.new_name) {
                        return;
                    }
                    
                    var _resetOldFilename = function () {
                        _projectTree.jstree("set_text", selected, data.rslt.old_name);
                        _projectTree.jstree("sort", selected.parent());
                    };
                    
                    if (!_checkForValidFilename(data.rslt.new_name)) {
                        // Invalid filename. Reset the old name and bail.
                        _resetOldFilename();
                        return;
                    }
                    
                    var oldName = selected.data("entry").fullPath;
                    var oldNameRegex = new RegExp(StringUtils.regexEscape(data.rslt.old_name) + "$");
                    var newName = oldName.replace(oldNameRegex, data.rslt.new_name);
                    
                    renameItem(oldName, newName, isFolder)
                        .done(function () {
                            
                            // If a folder was renamed, re-select it here, since openAndSelectDocument()
                            // changed the selection.
                            if (isFolder) {
                                var oldSuppressToggleOpen = suppressToggleOpen;
                                
                                // Supress the open/close toggle
                                suppressToggleOpen = true;
                                _projectTree.jstree("select_node", selected, true);
                                suppressToggleOpen = oldSuppressToggleOpen;
                            }
                        })
                        .fail(function (err) {
                            // Error during rename. Reset to the old name and alert the user.
                            _resetOldFilename();
                        });
                });
                _projectTree.jstree("rename");
            });
        // No fail handler: silently no-op if file doesn't exist in tree
    }
    
    /**
     * Forces createNewItem() to complete by removing focus from the rename field which causes
     * the new file to be written to disk
     */
    function forceFinishRename() {
        $(".jstree-rename-input").blur();
    }

    // Initialize variables and listeners that depend on the HTML DOM
    AppInit.htmlReady(function () {
        $projectTreeContainer = $("#project-files-container");

        $("#open-files-container").on("contentChanged", function () {
            _redraw(false); // redraw jstree when working set size changes
        });
    });

    // Init PreferenceStorage
    var defaults = {
        projectPath:      _getWelcomeProjectPath()  /* initialize to welcome project */
    };
    _prefs = PreferencesManager.getPreferenceStorage(PREFERENCES_CLIENT_ID, defaults);
        
    if (!_prefs.getValue("welcomeProjectsFixed")) {
        // One-time cleanup of duplicates in the welcome projects list--there used to be a bug where
        // we would add lots of duplicate entries here.
        var welcomeProjects = _prefs.getValue("welcomeProjects");
        if (welcomeProjects) {
            var newWelcomeProjects = [];
            var i;
            for (i = 0; i < welcomeProjects.length; i++) {
                if (newWelcomeProjects.indexOf(welcomeProjects[i]) === -1) {
                    newWelcomeProjects.push(welcomeProjects[i]);
                }
            }
            _prefs.setValue("welcomeProjects", newWelcomeProjects);
            _prefs.setValue("welcomeProjectsFixed", true);
        }
    }

    // Event Handlers
    $(FileViewController).on("documentSelectionFocusChange", _documentSelectionFocusChange);
    $(FileViewController).on("fileViewFocusChange", _fileViewFocusChange);

    // Commands
    CommandManager.register(Strings.CMD_OPEN_FOLDER,      Commands.FILE_OPEN_FOLDER,      openProject);
    CommandManager.register(Strings.CMD_PROJECT_SETTINGS, Commands.FILE_PROJECT_SETTINGS, _projectSettings);

    // Define public API
    exports.getProjectRoot           = getProjectRoot;
    exports.getBaseUrl               = getBaseUrl;
    exports.setBaseUrl               = setBaseUrl;
    exports.isWithinProject          = isWithinProject;
    exports.makeProjectRelativeIfPossible = makeProjectRelativeIfPossible;
    exports.shouldShow               = shouldShow;
    exports.openProject              = openProject;
    exports.getSelectedItem          = getSelectedItem;
    exports.getInitialProjectPath    = getInitialProjectPath;
    exports.isWelcomeProjectPath     = isWelcomeProjectPath;
    exports.updateWelcomeProjectPath = updateWelcomeProjectPath;
    exports.createNewItem            = createNewItem;
    exports.renameItemInline         = renameItemInline;
    exports.forceFinishRename        = forceFinishRename;
    exports.showInTree               = showInTree;
});<|MERGE_RESOLUTION|>--- conflicted
+++ resolved
@@ -758,10 +758,7 @@
                     var rootEntry = fs.root;
                     var projectRootChanged = (!_projectRoot || !rootEntry) ||
                         _projectRoot.fullPath !== rootEntry.fullPath;
-<<<<<<< HEAD
-=======
                     var i;
->>>>>>> 73445a56
 
                     // Success!
                     var perfTimerName = PerfUtils.markStart("Load Project: " + rootPath),
