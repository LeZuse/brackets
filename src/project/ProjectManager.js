--- conflicted
+++ resolved
@@ -1613,11 +1613,7 @@
 
         
         function visitor(entry) {
-<<<<<<< HEAD
-            if (entry.isFile) {
-=======
-            if (entry.isFile() && !isBinaryFile(entry.fullPath)) {
->>>>>>> e0ebe14c
+            if (entry.isFile && !isBinaryFile(entry.fullPath)) {
                 result.push(entry);
             }
             
