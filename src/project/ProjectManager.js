--- conflicted
+++ resolved
@@ -1128,7 +1128,7 @@
         FileSystem.watch(FileSystem.getDirectoryForPath(rootPath), _shouldShowName, function (err) {
             if (err === FileSystemError.TOO_MANY_ENTRIES) {
                 if (!_projectWarnedForTooManyFiles) {
-                    _showErrorDialog(ERR_TYPE_MAX_FILES);
+                _showErrorDialog(ERR_TYPE_MAX_FILES);
                     _projectWarnedForTooManyFiles = true;
                 }
             } else if (err) {
@@ -2016,7 +2016,7 @@
         
         // Trigger notifications after tree updates are complete
         arr.forEach(function (entry) {
-            DocumentManager.notifyPathDeleted(entry.fullPath);
+                DocumentManager.notifyPathDeleted(entry.fullPath);
         });
     }
 
@@ -2111,15 +2111,6 @@
         _getAllFilesCache()
             .done(function (result) {
             // Add working set entries, if requested
-<<<<<<< HEAD
-                if (includeWorkingSet) {
-                    MainViewManager.getViews(MainViewManager.ALL_PANES).forEach(function (file) {
-                        if (result.indexOf(file) === -1 && !(file instanceof InMemoryFile)) {
-                            result.push(file);
-                        }
-                    });
-                }
-=======
             if (includeWorkingSet) {
                 MainViewManager.getWorkingSet(MainViewManager.ALL_PANES).forEach(function (file) {
                     if (result.indexOf(file) === -1 && !(file instanceof InMemoryFile)) {
@@ -2132,22 +2123,16 @@
             if (filter) {
                 result = result.filter(filter);
             }
->>>>>>> 0c7c57f5
             
-                // Filter list, if requested
-                if (filter) {
-                    result = result.filter(filter);
-                }
-
-                // If a done handler attached to the returned filtered files promise
-                // throws an exception that isn't handled here then it will leave
-                // _allFilesCachePromise in an inconsistent state such that no
-                // additional done handlers will ever be called!
-                try {
-                    filteredFilesDeferred.resolve(result);
-                } catch (e) {
-                    console.warn("Unhandled exception in getAllFiles handler: ", e);
-                }
+            // If a done handler attached to the returned filtered files promise
+            // throws an exception that isn't handled here then it will leave
+            // _allFilesCachePromise in an inconsistent state such that no
+            // additional done handlers will ever be called!
+            try {
+                filteredFilesDeferred.resolve(result);
+            } catch (e) {
+                console.warn("Unhandled exception in getAllFiles handler: ", e);
+            }
             })
             .fail(function (err) {
                 // resolve with empty list
@@ -2156,7 +2141,7 @@
                 } catch (e) {
                     console.warn("Unhandled exception in getAllFiles handler: ", e);
                 }
-            });
+        });
         
         return filteredFilesDeferred.promise();
     }
