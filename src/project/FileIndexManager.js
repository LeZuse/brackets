/*
 * Copyright (c) 2012 Adobe Systems Incorporated. All rights reserved.
 *  
 * Permission is hereby granted, free of charge, to any person obtaining a
 * copy of this software and associated documentation files (the "Software"), 
 * to deal in the Software without restriction, including without limitation 
 * the rights to use, copy, modify, merge, publish, distribute, sublicense, 
 * and/or sell copies of the Software, and to permit persons to whom the 
 * Software is furnished to do so, subject to the following conditions:
 *  
 * The above copyright notice and this permission notice shall be included in
 * all copies or substantial portions of the Software.
 *  
 * THE SOFTWARE IS PROVIDED "AS IS", WITHOUT WARRANTY OF ANY KIND, EXPRESS OR
 * IMPLIED, INCLUDING BUT NOT LIMITED TO THE WARRANTIES OF MERCHANTABILITY, 
 * FITNESS FOR A PARTICULAR PURPOSE AND NONINFRINGEMENT. IN NO EVENT SHALL THE
 * AUTHORS OR COPYRIGHT HOLDERS BE LIABLE FOR ANY CLAIM, DAMAGES OR OTHER 
 * LIABILITY, WHETHER IN AN ACTION OF CONTRACT, TORT OR OTHERWISE, ARISING 
 * FROM, OUT OF OR IN CONNECTION WITH THE SOFTWARE OR THE USE OR OTHER 
 * DEALINGS IN THE SOFTWARE.
 * 
 */


/*jslint vars: true, plusplus: true, devel: true, nomen: true, indent: 4, maxerr: 50 */
/*global define, $, brackets */

/**
 * @deprecated
 * This is a compatibility shim for legacy Brackets APIs that will be removed soon.
 * Use ProjectManager.getAllFiles() instead.
 */
define(function (require, exports, module) {
    "use strict";
    
<<<<<<< HEAD
    var ProjectManager      = require("project/ProjectManager"),
        FileUtils           = require("file/FileUtils");
=======
    var _ = require("thirdparty/lodash");
>>>>>>> 2886b586
    
    
    // TODO: do we need anything like _showMaxFilesDialog() now?
    // If not, remove strings ERROR_MAX_FILES, ERROR_MAX_FILES_TITLE
    
    function _warn() {
        console.error("Warning: FileIndexManager is deprecated. Use ProjectManager.getAllFiles() instead");
    }


    function _getFilter(indexName) {
        if (indexName === "css") {
            return function (file) {
                return FileUtils.getFileExtension(file.name) === "css";
            };
        } else if (indexName === "all") {
            return null;
        } else {
            throw new Error("Invalid index name:", indexName);
        }
    }
    
    /**
     * @deprecated
     * @param {!string} indexname
     * @return {$.Promise} a promise that is resolved with an Array of File objects
     */
    function getFileInfoList(indexName) {
        _warn();
        return ProjectManager.getAllFiles(_getFilter(indexName));
    }
    
    /**
     * @deprecated
     * @param {!string} indexName
     * @param {!string} filename
     * @return {$.Promise} a promise that is resolved with an Array of File objects
     */
    function getFilenameMatches(indexName, filename) {
        _warn();
        
        var indexFilter = _getFilter(indexName);
        
        return ProjectManager.getAllFiles(function (file) {
            if (indexFilter && !indexFilter(file)) {
                return false;
            }
            return file.name === filename;
        });
    }
    
    exports.getFileInfoList = getFileInfoList;
    exports.getFilenameMatches = getFilenameMatches;
});<|MERGE_RESOLUTION|>--- conflicted
+++ resolved
@@ -33,13 +33,8 @@
 define(function (require, exports, module) {
     "use strict";
     
-<<<<<<< HEAD
     var ProjectManager      = require("project/ProjectManager"),
         FileUtils           = require("file/FileUtils");
-=======
-    var _ = require("thirdparty/lodash");
->>>>>>> 2886b586
-    
     
     // TODO: do we need anything like _showMaxFilesDialog() now?
     // If not, remove strings ERROR_MAX_FILES, ERROR_MAX_FILES_TITLE
