--- conflicted
+++ resolved
@@ -30,19 +30,9 @@
 
     function _hideShowOpenFileHeader() {
         if (DocumentManager.getWorkingSet().length === 0) {
-<<<<<<< HEAD
-            $("#open-files-container").hide();
+            $openFilesContainer.hide();
         } else {
-            $("#open-files-container").show();
-=======
-            $("#open-files-header").hide();
-            $openFilesContainer.hide();
-            $("#open-files-divider").hide();
-        } else {
-            $("#open-files-header").show();
             $openFilesContainer.show();
-            $("#open-files-divider").show();
->>>>>>> 9557b461
         }
         
         ViewUtils.updateChildrenToParentScrollwidth($openFilesContainer);
