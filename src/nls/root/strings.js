/*
 * Copyright (c) 2012 Adobe Systems Incorporated. All rights reserved.
 *
 * Permission is hereby granted, free of charge, to any person obtaining a
 * copy of this software and associated documentation files (the "Software"),
 * to deal in the Software without restriction, including without limitation
 * the rights to use, copy, modify, merge, publish, distribute, sublicense,
 * and/or sell copies of the Software, and to permit persons to whom the
 * Software is furnished to do so, subject to the following conditions:
 *
 * The above copyright notice and this permission notice shall be included in
 * all copies or substantial portions of the Software.
 *
 * THE SOFTWARE IS PROVIDED "AS IS", WITHOUT WARRANTY OF ANY KIND, EXPRESS OR
 * IMPLIED, INCLUDING BUT NOT LIMITED TO THE WARRANTIES OF MERCHANTABILITY,
 * FITNESS FOR A PARTICULAR PURPOSE AND NONINFRINGEMENT. IN NO EVENT SHALL THE
 * AUTHORS OR COPYRIGHT HOLDERS BE LIABLE FOR ANY CLAIM, DAMAGES OR OTHER
 * LIABILITY, WHETHER IN AN ACTION OF CONTRACT, TORT OR OTHERWISE, ARISING
 * FROM, OUT OF OR IN CONNECTION WITH THE SOFTWARE OR THE USE OR OTHER
 * DEALINGS IN THE SOFTWARE.
 *
 */

/*jslint vars: true, plusplus: true, devel: true, nomen: true, indent: 4, maxerr: 50 */
/*global define */

define({
    
    /**
     * Errors
     */

    // General file io error strings
    "GENERIC_ERROR"                     : "(error {0})",
    "NOT_FOUND_ERR"                     : "The file could not be found.",
    "NOT_READABLE_ERR"                  : "The file could not be read.",
    "NO_MODIFICATION_ALLOWED_ERR"       : "The target directory cannot be modified.",
    "NO_MODIFICATION_ALLOWED_ERR_FILE"  : "The permissions do not allow you to make modifications.",
    "CONTENTS_MODIFIED_ERR"             : "The file has been modified outside of {APP_NAME}.",
    "UNSUPPORTED_ENCODING_ERR"          : "{APP_NAME} currently only supports UTF-8 encoded text files.",
    "UNSUPPORTED_FILE_TYPE_ERR"         : "The file is not a supported file type.",
    "FILE_EXISTS_ERR"                   : "The file or directory already exists.",
    "FILE"                              : "file",
    "FILE_TITLE"                        : "File",
    "DIRECTORY"                         : "directory",
    "DIRECTORY_TITLE"                   : "Directory",
    "DIRECTORY_NAMES_LEDE"              : "Directory names",
    "FILENAMES_LEDE"                    : "Filenames",
    "FILENAME"                          : "Filename",
    "DIRECTORY_NAME"                    : "Directory Name",
    

    // Project error strings
    "ERROR_LOADING_PROJECT"             : "Error Loading Project",
    "OPEN_DIALOG_ERROR"                 : "An error occurred when showing the open file dialog. (error {0})",
    "REQUEST_NATIVE_FILE_SYSTEM_ERROR"  : "An error occurred when trying to load the directory <span class='dialog-filename'>{0}</span>. (error {1})",
    "READ_DIRECTORY_ENTRIES_ERROR"      : "An error occurred when reading the contents of the directory <span class='dialog-filename'>{0}</span>. (error {1})",

    // File open/save error string
    "ERROR_OPENING_FILE_TITLE"          : "Error Opening File",
    "ERROR_OPENING_FILE"                : "An error occurred when trying to open the file <span class='dialog-filename'>{0}</span>. {1}",
    "ERROR_OPENING_FILES"               : "An error occurred when trying to open the following files:",
    "ERROR_RELOADING_FILE_TITLE"        : "Error Reloading Changes From Disk",
    "ERROR_RELOADING_FILE"              : "An error occurred when trying to reload the file <span class='dialog-filename'>{0}</span>. {1}",
    "ERROR_SAVING_FILE_TITLE"           : "Error Saving File",
    "ERROR_SAVING_FILE"                 : "An error occurred when trying to save the file <span class='dialog-filename'>{0}</span>. {1}",
    "ERROR_RENAMING_FILE_TITLE"         : "Error Renaming {0}",
    "ERROR_RENAMING_FILE"               : "An error occurred when trying to rename the {2} <span class='dialog-filename'>{0}</span>. {1}",
    "ERROR_DELETING_FILE_TITLE"         : "Error Deleting {0}",
    "ERROR_DELETING_FILE"               : "An error occurred when trying to delete the {2} <span class='dialog-filename'>{0}</span>. {1}",
    "INVALID_FILENAME_TITLE"            : "Invalid {0}",
    "INVALID_FILENAME_MESSAGE"          : "{0} cannot use any system reserved words, end with dots (.) or use any of the following characters: <code class='emphasized'>{1}</code>",
    "ENTRY_WITH_SAME_NAME_EXISTS"       : "A file or directory with the name <span class='dialog-filename'>{0}</span> already exists.",
    "ERROR_CREATING_FILE_TITLE"         : "Error Creating {0}",
    "ERROR_CREATING_FILE"               : "An error occurred when trying to create the {0} <span class='dialog-filename'>{1}</span>. {2}",

    // Application preferences corrupt error strings
    "ERROR_PREFS_CORRUPT_TITLE"         : "Error Reading Preferences",
    "ERROR_PREFS_CORRUPT"               : "Your preferences file is not valid JSON. The file will be opened so that you can correct the format. You will need to restart {APP_NAME} for the changes to take effect.",

    // Application error strings
    "ERROR_IN_BROWSER_TITLE"            : "Oops! {APP_NAME} Doesn't Run in Browsers Yet.",
    "ERROR_IN_BROWSER"                  : "{APP_NAME} is built in HTML, but right now it runs as a desktop app so you can use it to edit local files. Please use the application shell in the <b>github.com/adobe/brackets-shell</b> repo to run {APP_NAME}.",
    
    // ProjectManager max files error string
    "ERROR_MAX_FILES_TITLE"             : "Error Indexing Files",
    "ERROR_MAX_FILES"                   : "This project contains more than 30,000 files. Features that operate across multiple files may be disabled or behave as if the project is empty. <a href='https://github.com/adobe/brackets/wiki/Large-Projects'>Read more about working with large projects</a>.",

    // Live Preview error strings
    "ERROR_LAUNCHING_BROWSER_TITLE"     : "Error Launching Browser",
    "ERROR_CANT_FIND_CHROME"            : "The Google Chrome browser could not be found. Please make sure it is installed.",
    "ERROR_LAUNCHING_BROWSER"           : "An error occurred when launching the browser. (error {0})",
    
    "LIVE_DEVELOPMENT_ERROR_TITLE"      : "Live Preview Error",
    "LIVE_DEVELOPMENT_RELAUNCH_TITLE"   : "Connecting to Browser",
    "LIVE_DEVELOPMENT_ERROR_MESSAGE"    : "In order for Live Preview to connect, Chrome needs to be relaunched with remote debugging enabled.<br /><br />Would you like to relaunch Chrome and enable remote debugging?",
    "LIVE_DEV_LOADING_ERROR_MESSAGE"    : "Unable to load Live Preview page",
    "LIVE_DEV_NEED_HTML_MESSAGE"        : "Open an HTML file or make sure there is an index.html file in your project in order to launch live preview.",
    "LIVE_DEV_NEED_BASEURL_MESSAGE"     : "To launch live preview with a server-side file, you need to specify a Base URL for this project.",
    "LIVE_DEV_SERVER_NOT_READY_MESSAGE" : "Error starting up the HTTP server for live preview files. Please try again.",
    "LIVE_DEVELOPMENT_INFO_TITLE"       : "Welcome to Live Preview!",
    "LIVE_DEVELOPMENT_INFO_MESSAGE"     : "Live Preview connects {APP_NAME} to your browser. It launches a preview of your HTML file in the browser, then updates the preview instantly as you edit your code.<br /><br />In this early version of {APP_NAME}, Live Preview only works with <strong>Google Chrome</strong> and updates live as you edit <strong>CSS or HTML files</strong>. Changes to JavaScript files are automatically reloaded when you save.<br /><br />(You'll only see this message once.)",
    "LIVE_DEVELOPMENT_TROUBLESHOOTING"  : "For more information, see <a href='{0}' title='{0}'>Troubleshooting Live Preview connection errors</a>.",
    
    "LIVE_DEV_STATUS_TIP_NOT_CONNECTED" : "Live Preview",
    "LIVE_DEV_STATUS_TIP_PROGRESS1"     : "Live Preview: Connecting\u2026",
    "LIVE_DEV_STATUS_TIP_PROGRESS2"     : "Live Preview: Initializing\u2026",
    "LIVE_DEV_STATUS_TIP_CONNECTED"     : "Disconnect Live Preview",
    "LIVE_DEV_STATUS_TIP_OUT_OF_SYNC"   : "Live Preview (save file to refresh)",
    "LIVE_DEV_STATUS_TIP_SYNC_ERROR"    : "Live Preview (not updating due to syntax error)",

    "LIVE_DEV_DETACHED_REPLACED_WITH_DEVTOOLS" : "Live Preview was cancelled because the browser's developer tools were opened",
    "LIVE_DEV_DETACHED_TARGET_CLOSED"          : "Live Preview was cancelled because the page was closed in the browser",
    "LIVE_DEV_NAVIGATED_AWAY"                  : "Live Preview was cancelled because the browser navigated to a page that is not part of the current project",
    "LIVE_DEV_CLOSED_UNKNOWN_REASON"           : "Live Preview was cancelled for an unknown reason ({0})",
    
    "SAVE_CLOSE_TITLE"                  : "Save Changes",
    "SAVE_CLOSE_MESSAGE"                : "Do you want to save the changes you made in the document <span class='dialog-filename'>{0}</span>?",
    "SAVE_CLOSE_MULTI_MESSAGE"          : "Do you want to save your changes to the following files?",
    "EXT_MODIFIED_TITLE"                : "External Changes",
    "CONFIRM_FOLDER_DELETE_TITLE"       : "Confirm Delete",
    "CONFIRM_FOLDER_DELETE"             : "Are you sure you want to delete the folder <span class='dialog-filename'>{0}</span>?",
    "FILE_DELETED_TITLE"                : "File Deleted",
    "EXT_MODIFIED_WARNING"              : "<span class='dialog-filename'>{0}</span> has been modified on disk.<br /><br />Do you want to save the file and overwrite those changes?",
    "EXT_MODIFIED_MESSAGE"              : "<span class='dialog-filename'>{0}</span> has been modified on disk, but also has unsaved changes in {APP_NAME}.<br /><br />Which version do you want to keep?",
    "EXT_DELETED_MESSAGE"               : "<span class='dialog-filename'>{0}</span> has been deleted on disk, but has unsaved changes in {APP_NAME}.<br /><br />Do you want to keep your changes?",
    
    // Generic dialog/button labels
    "DONE"                              : "Done",
    "OK"                                : "OK",
    "CANCEL"                            : "Cancel",
    "DONT_SAVE"                         : "Don't Save",
    "SAVE"                              : "Save",
    "SAVE_AS"                           : "Save As\u2026",
    "SAVE_AND_OVERWRITE"                : "Overwrite",
    "DELETE"                            : "Delete",
    "BUTTON_YES"                        : "Yes",
    "BUTTON_NO"                         : "No",
    
    // Find, Replace, Find in Files
    "FIND_MATCH_INDEX"                  : "{0} of {1}",
    "FIND_NO_RESULTS"                   : "No results",
    "FIND_QUERY_PLACEHOLDER"            : "Find\u2026",
    "REPLACE_PLACEHOLDER"               : "Replace with\u2026",
    "BUTTON_REPLACE_ALL"                : "Batch\u2026",
    "BUTTON_REPLACE_ALL_IN_FILES"       : "Replace\u2026",
    "BUTTON_REPLACE"                    : "Replace",
    "BUTTON_NEXT"                       : "\u25B6",
    "BUTTON_PREV"                       : "\u25C0",
    "BUTTON_NEXT_HINT"                  : "Next Match",
    "BUTTON_PREV_HINT"                  : "Previous Match",
    "BUTTON_CASESENSITIVE_HINT"         : "Match Case",
    "BUTTON_REGEXP_HINT"                : "Regular Expression",
    "REPLACE_WITHOUT_UNDO_WARNING_TITLE": "Replace Without Undo",
    "REPLACE_WITHOUT_UNDO_WARNING"      : "Because more than {0} files need to be changed, {APP_NAME} will modify unopened files on disk.<br />You won't be able to undo replacements in those files.",
    "BUTTON_REPLACE_WITHOUT_UNDO"       : "Replace Without Undo",

    "OPEN_FILE"                         : "Open File",
    "SAVE_FILE_AS"                      : "Save File",
    "CHOOSE_FOLDER"                     : "Choose a folder",

    "RELEASE_NOTES"                     : "Release Notes",
    "NO_UPDATE_TITLE"                   : "You're Up to Date!",
    "NO_UPDATE_MESSAGE"                 : "You are running the latest version of {APP_NAME}.",

    // Find and Replace
    "FIND_REPLACE_TITLE_LABEL"          : "Replace",
    "FIND_REPLACE_TITLE_WITH"           : "with",
    "FIND_TITLE_LABEL"                  : "Found",
    "FIND_TITLE_SUMMARY"                : "&mdash; {0} {1} {2} in {3}",

    // Find in Files
    "FIND_NUM_FILES"                    : "{0} {1}",
    "FIND_IN_FILES_SCOPED"              : "in <span class='dialog-filename'>{0}</span>",
    "FIND_IN_FILES_NO_SCOPE"            : "in project",
    "FIND_IN_FILES_ZERO_FILES"          : "Filter excludes all files {0}",
    "FIND_IN_FILES_FILE"                : "file",
    "FIND_IN_FILES_FILES"               : "files",
    "FIND_IN_FILES_MATCH"               : "match",
    "FIND_IN_FILES_MATCHES"             : "matches",
    "FIND_IN_FILES_MORE_THAN"           : "Over ",
    "FIND_IN_FILES_PAGING"              : "{0}&mdash;{1}",
    "FIND_IN_FILES_FILE_PATH"           : "<span class='dialog-filename'>{0}</span> {2} <span class='dialog-path'>{1}</span>", // We should use normal dashes on Windows instead of em dash eventually
    "FIND_IN_FILES_EXPAND_COLLAPSE"     : "Ctrl/Cmd click to expand/collapse all",
    "REPLACE_IN_FILES_ERRORS_TITLE"     : "Replace Errors",
    "REPLACE_IN_FILES_ERRORS"           : "The following files weren't modified because they changed after the search or couldn't be written.",
    
    "ERROR_FETCHING_UPDATE_INFO_TITLE"  : "Error Getting Update Info",
    "ERROR_FETCHING_UPDATE_INFO_MSG"    : "There was a problem getting the latest update information from the server. Please make sure you are connected to the internet and try again.",
    
    // File exclusion filters
    "NEW_FILE_FILTER"                   : "New Exclusion Set\u2026",
    "CLEAR_FILE_FILTER"                 : "Don't Exclude Files",
    "NO_FILE_FILTER"                    : "No Files Excluded",
    "EXCLUDE_FILE_FILTER"               : "Exclude {0}",
    "EDIT_FILE_FILTER"                  : "Edit\u2026",
    "FILE_FILTER_DIALOG"                : "Edit Exclusion Set",
    "FILE_FILTER_INSTRUCTIONS"          : "Exclude files and folders matching any of the following strings / substrings or <a href='{0}' title='{0}'>wildcards</a>. Enter each string on a new line.",
    "FILTER_NAME_PLACEHOLDER"           : "Name this exclusion set (optional)",
    "FILE_FILTER_CLIPPED_SUFFIX"        : "and {0} more",
    "FILTER_COUNTING_FILES"             : "Counting files\u2026",
    "FILTER_FILE_COUNT"                 : "Allows {0} of {1} files {2}",
    "FILTER_FILE_COUNT_ALL"             : "Allows all {0} files {1}",

    // Quick Edit
    "ERROR_QUICK_EDIT_PROVIDER_NOT_FOUND"   : "No Quick Edit available for current cursor position",
    "ERROR_CSSQUICKEDIT_BETWEENCLASSES"     : "CSS Quick Edit: place cursor on a single class name",
    "ERROR_CSSQUICKEDIT_CLASSNOTFOUND"      : "CSS Quick Edit: incomplete class attribute",
    "ERROR_CSSQUICKEDIT_IDNOTFOUND"         : "CSS Quick Edit: incomplete id attribute",
    "ERROR_CSSQUICKEDIT_UNSUPPORTEDATTR"    : "CSS Quick Edit: place cursor in tag, class, or id",
    "ERROR_TIMINGQUICKEDIT_INVALIDSYNTAX"   : "CSS Timing Function Quick Edit: invalid syntax",
    "ERROR_JSQUICKEDIT_FUNCTIONNOTFOUND"    : "JS Quick Edit: place cursor in function name",

    // Quick Docs
    "ERROR_QUICK_DOCS_PROVIDER_NOT_FOUND"   : "No Quick Docs available for current cursor position",

    /**
     * ProjectManager
     */
    "PROJECT_LOADING"   : "Loading\u2026",
    "UNTITLED"          : "Untitled",
    "OPEN_PANES"        : "Working Files",

    /**
     * MainViewManager
     */
    "TOP"               : "Top",
    "BOTTOM"            : "Bottom",
    "LEFT"              : "Left",
    "RIGHT"             : "Right",

    /**
     * Keyboard modifier names
     */
    "KEYBOARD_CTRL"   : "Ctrl",
    "KEYBOARD_SHIFT"  : "Shift",
    "KEYBOARD_SPACE"  : "Space",
    
    /**
     * StatusBar strings
     */
    "STATUSBAR_CURSOR_POSITION"             : "Line {0}, Column {1}",
    "STATUSBAR_SELECTION_CH_SINGULAR"       : " \u2014 Selected {0} column",
    "STATUSBAR_SELECTION_CH_PLURAL"         : " \u2014 Selected {0} columns",
    "STATUSBAR_SELECTION_LINE_SINGULAR"     : " \u2014 Selected {0} line",
    "STATUSBAR_SELECTION_LINE_PLURAL"       : " \u2014 Selected {0} lines",
    "STATUSBAR_SELECTION_MULTIPLE"          : " \u2014 {0} selections",
    "STATUSBAR_INDENT_TOOLTIP_SPACES"       : "Click to switch indentation to spaces",
    "STATUSBAR_INDENT_TOOLTIP_TABS"         : "Click to switch indentation to tabs",
    "STATUSBAR_INDENT_SIZE_TOOLTIP_SPACES"  : "Click to change number of spaces used when indenting",
    "STATUSBAR_INDENT_SIZE_TOOLTIP_TABS"    : "Click to change tab character width",
    "STATUSBAR_SPACES"                      : "Spaces:",
    "STATUSBAR_TAB_SIZE"                    : "Tab Size:",
    "STATUSBAR_LINE_COUNT_SINGULAR"         : "\u2014 {0} Line",
    "STATUSBAR_LINE_COUNT_PLURAL"           : "\u2014 {0} Lines",
    "STATUSBAR_USER_EXTENSIONS_DISABLED"    : "Extensions Disabled",
    "STATUSBAR_INSERT"                      : "INS",
    "STATUSBAR_OVERWRITE"                   : "OVR",
    "STATUSBAR_INSOVR_TOOLTIP"              : "Click to toggle cursor between Insert (INS) and Overwrite (OVR) modes",
    "STATUSBAR_LANG_TOOLTIP"                : "Click to change file type",
    "STATUSBAR_CODE_INSPECTION_TOOLTIP"     : "{0}. Click to toggle report panel.",
    "STATUSBAR_DEFAULT_LANG"                : "(default)",
    "STATUSBAR_SET_DEFAULT_LANG"            : "Set as Default for .{0} Files",

    // CodeInspection: errors/warnings
    "ERRORS_PANEL_TITLE_MULTIPLE"           : "{0} Problems",
    "SINGLE_ERROR"                          : "1 {0} Problem",
    "MULTIPLE_ERRORS"                       : "{1} {0} Problems",
    "NO_ERRORS"                             : "No {0} problems found - good job!",
    "NO_ERRORS_MULTIPLE_PROVIDER"           : "No problems found - good job!",
    "LINT_DISABLED"                         : "Linting is disabled",
    "NO_LINT_AVAILABLE"                     : "No linter available for {0}",
    "NOTHING_TO_LINT"                       : "Nothing to lint",
    "LINTER_TIMED_OUT"                      : "{0} has timed out after waiting for {1} ms",
    "LINTER_FAILED"                         : "{0} terminated with error: {1}",
    
    
    /**
     * Command Name Constants
     */

    // File menu commands
    "FILE_MENU"                           : "File",
    "CMD_FILE_NEW_UNTITLED"               : "New",
    "CMD_FILE_NEW"                        : "New File",
    "CMD_FILE_NEW_FOLDER"                 : "New Folder",
    "CMD_FILE_OPEN"                       : "Open\u2026",
<<<<<<< HEAD
    "CMD_ADD_TO_PANE_AND_OPEN"            : "Add To Pane and Open",
=======
    "CMD_ADD_TO_WORKINGSET_AND_OPEN"      : "Add To Working Set and Open",
>>>>>>> 3d703b7c
    "CMD_OPEN_DROPPED_FILES"              : "Open Dropped Files",
    "CMD_OPEN_FOLDER"                     : "Open Folder\u2026",
    "CMD_FILE_CLOSE"                      : "Close",
    "CMD_FILE_CLOSE_ALL"                  : "Close All",
    "CMD_FILE_CLOSE_LIST"                 : "Close List",
    "CMD_FILE_CLOSE_OTHERS"               : "Close Others",
    "CMD_FILE_CLOSE_ABOVE"                : "Close Others Above",
    "CMD_FILE_CLOSE_BELOW"                : "Close Others Below",
    "CMD_FILE_SAVE"                       : "Save",
    "CMD_FILE_SAVE_ALL"                   : "Save All",
    "CMD_FILE_SAVE_AS"                    : "Save As\u2026",
    "CMD_LIVE_FILE_PREVIEW"               : "Live Preview",
    "CMD_RELOAD_LIVE_PREVIEW"             : "Force Reload Live Preview",
    "CMD_PROJECT_SETTINGS"                : "Project Settings\u2026",
    "CMD_FILE_RENAME"                     : "Rename",
    "CMD_FILE_DELETE"                     : "Delete",
    "CMD_INSTALL_EXTENSION"               : "Install Extension\u2026",
    "CMD_EXTENSION_MANAGER"               : "Extension Manager\u2026",
    "CMD_FILE_REFRESH"                    : "Refresh File Tree",
    "CMD_QUIT"                            : "Quit",
    // Used in native File menu on Windows
    "CMD_EXIT"                            : "Exit",

    // Edit menu commands
    "EDIT_MENU"                           : "Edit",
    "CMD_UNDO"                            : "Undo",
    "CMD_REDO"                            : "Redo",
    "CMD_CUT"                             : "Cut",
    "CMD_COPY"                            : "Copy",
    "CMD_PASTE"                           : "Paste",
    "CMD_SELECT_ALL"                      : "Select All",
    "CMD_SELECT_LINE"                     : "Select Line",
    "CMD_SPLIT_SEL_INTO_LINES"            : "Split Selection into Lines",
    "CMD_ADD_CUR_TO_NEXT_LINE"            : "Add Cursor to Next Line",
    "CMD_ADD_CUR_TO_PREV_LINE"            : "Add Cursor to Previous Line",
    "CMD_INDENT"                          : "Indent",
    "CMD_UNINDENT"                        : "Unindent",
    "CMD_DUPLICATE"                       : "Duplicate",
    "CMD_DELETE_LINES"                    : "Delete Line",
    "CMD_COMMENT"                         : "Toggle Line Comment",
    "CMD_BLOCK_COMMENT"                   : "Toggle Block Comment",
    "CMD_LINE_UP"                         : "Move Line Up",
    "CMD_LINE_DOWN"                       : "Move Line Down",
    "CMD_OPEN_LINE_ABOVE"                 : "Open Line Above",
    "CMD_OPEN_LINE_BELOW"                 : "Open Line Below",
    "CMD_TOGGLE_CLOSE_BRACKETS"           : "Auto Close Braces",
    "CMD_SHOW_CODE_HINTS"                 : "Show Code Hints",
    
    // Search menu commands
    "FIND_MENU"                           : "Find",
    "CMD_FIND"                            : "Find",
    "CMD_FIND_NEXT"                       : "Find Next",
    "CMD_FIND_PREVIOUS"                   : "Find Previous",
    "CMD_FIND_ALL_AND_SELECT"             : "Find All and Select",
    "CMD_ADD_NEXT_MATCH"                  : "Add Next Match to Selection",
    "CMD_SKIP_CURRENT_MATCH"              : "Skip and Add Next Match",
    "CMD_FIND_IN_FILES"                   : "Find in Files",
    "CMD_FIND_IN_SELECTED"                : "Find in Selected File/Folder",
    "CMD_FIND_IN_SUBTREE"                 : "Find in\u2026",
    "CMD_REPLACE"                         : "Replace",
    "CMD_REPLACE_IN_FILES"                : "Replace in Files",
    "CMD_REPLACE_IN_SELECTED"             : "Replace in Selected File/Folder",
    "CMD_REPLACE_IN_SUBTREE"              : "Replace in\u2026",
    
    // View menu commands
    "VIEW_MENU"                           : "View",
    "CMD_HIDE_SIDEBAR"                    : "Hide Sidebar",
    "CMD_SHOW_SIDEBAR"                    : "Show Sidebar",
    "CMD_INCREASE_FONT_SIZE"              : "Increase Font Size",
    "CMD_DECREASE_FONT_SIZE"              : "Decrease Font Size",
    "CMD_RESTORE_FONT_SIZE"               : "Restore Font Size",
    "CMD_SCROLL_LINE_UP"                  : "Scroll Line Up",
    "CMD_SCROLL_LINE_DOWN"                : "Scroll Line Down",
    "CMD_TOGGLE_LINE_NUMBERS"             : "Line Numbers",
    "CMD_TOGGLE_ACTIVE_LINE"              : "Highlight Active Line",
    "CMD_TOGGLE_WORD_WRAP"                : "Word Wrap",
    "CMD_LIVE_HIGHLIGHT"                  : "Live Preview Highlight",
    "CMD_VIEW_TOGGLE_INSPECTION"          : "Lint Files on Save",
    "CMD_WORKINGSET_SORT_BY_ADDED"        : "Sort by Added",
    "CMD_WORKINGSET_SORT_BY_NAME"         : "Sort by Name",
    "CMD_WORKINGSET_SORT_BY_TYPE"         : "Sort by Type",
    "CMD_WORKING_SORT_TOGGLE_AUTO"        : "Automatic Sort",
    "CMD_THEMES"                          : "Themes\u2026",

    // Navigate menu Commands
    "NAVIGATE_MENU"                       : "Navigate",
    "CMD_QUICK_OPEN"                      : "Quick Open",
    "CMD_GOTO_LINE"                       : "Go to Line",
    "CMD_GOTO_DEFINITION"                 : "Quick Find Definition",
    "CMD_GOTO_FIRST_PROBLEM"              : "Go to First Error/Warning",
    "CMD_TOGGLE_QUICK_EDIT"               : "Quick Edit",
    "CMD_TOGGLE_QUICK_DOCS"               : "Quick Docs",
    "CMD_QUICK_EDIT_PREV_MATCH"           : "Previous Match",
    "CMD_QUICK_EDIT_NEXT_MATCH"           : "Next Match",
    "CMD_CSS_QUICK_EDIT_NEW_RULE"         : "New Rule",
    "CMD_NEXT_DOC"                        : "Next Document",
    "CMD_PREV_DOC"                        : "Previous Document",
    "CMD_SHOW_IN_TREE"                    : "Show in File Tree",
    "CMD_SHOW_IN_EXPLORER"                : "Show in Explorer",
    "CMD_SHOW_IN_FINDER"                  : "Show in Finder",
    "CMD_SHOW_IN_OS"                      : "Show in OS",
    
    // Help menu commands
    "HELP_MENU"                           : "Help",
    "CMD_CHECK_FOR_UPDATE"                : "Check for Updates",
    "CMD_HOW_TO_USE_BRACKETS"             : "How to Use {APP_NAME}",
    "CMD_SUPPORT"                         : "{APP_NAME} Support",
    "CMD_SUGGEST"                         : "Suggest a Feature",
    "CMD_RELEASE_NOTES"                   : "Release Notes",
    "CMD_GET_INVOLVED"                    : "Get Involved",
    "CMD_SHOW_EXTENSIONS_FOLDER"          : "Show Extensions Folder",
    "CMD_HOMEPAGE"                        : "{APP_TITLE} Homepage",
    "CMD_TWITTER"                         : "{TWITTER_NAME} on Twitter",
    "CMD_ABOUT"                           : "About {APP_TITLE}",
    "CMD_OPEN_PREFERENCES"                : "Open Preferences File",

    // Strings for main-view.html
    "EXPERIMENTAL_BUILD"                   : "experimental build",
    "DEVELOPMENT_BUILD"                    : "development build",
    "RELOAD_FROM_DISK"                     : "Reload from Disk",
    "KEEP_CHANGES_IN_EDITOR"               : "Keep Changes in Editor",
    "CLOSE_DONT_SAVE"                      : "Close (Don't Save)",
    "RELAUNCH_CHROME"                      : "Relaunch Chrome",
    "ABOUT"                                : "About",
    "CLOSE"                                : "Close",
    "ABOUT_TEXT_LINE1"                     : "sprint {VERSION_MINOR} {BUILD_TYPE} {VERSION}",
    "ABOUT_TEXT_BUILD_TIMESTAMP"           : "build timestamp: ",
    "ABOUT_TEXT_LINE3"                     : "Notices, terms and conditions pertaining to third party software are located at <a href='{ADOBE_THIRD_PARTY}'>{ADOBE_THIRD_PARTY}</a> and incorporated by reference herein.",
    "ABOUT_TEXT_LINE4"                     : "Documentation and source at <a href='https://github.com/adobe/brackets/'>https://github.com/adobe/brackets/</a>",
    "ABOUT_TEXT_LINE5"                     : "Made with \u2764 and JavaScript by:",
    "ABOUT_TEXT_LINE6"                     : "Lots of people (but we're having trouble loading that data right now).",
    "ABOUT_TEXT_WEB_PLATFORM_DOCS"         : "Web Platform Docs and the Web Platform graphical logo are licensed under a Creative Commons Attribution license, <a href='{WEB_PLATFORM_DOCS_LICENSE}'>CC-BY 3.0 Unported</a>.",
    "UPDATE_NOTIFICATION_TOOLTIP"          : "There's a new build of {APP_NAME} available! Click here for details.",
    "UPDATE_AVAILABLE_TITLE"               : "Update Available",
    "UPDATE_MESSAGE"                       : "Hey, there's a new build of {APP_NAME} available. Here are some of the new features:",
    "GET_IT_NOW"                           : "Get it now!",
    "PROJECT_SETTINGS_TITLE"               : "Project Settings for: {0}",
    "PROJECT_SETTING_BASE_URL"             : "Live Preview Base URL",
    "PROJECT_SETTING_BASE_URL_HINT"        : "To use a local server, enter a url like http://localhost:8000/",
    "BASEURL_ERROR_INVALID_PROTOCOL"       : "The {0} protocol isn't supported by Live Preview&mdash;please use http: or https: .",
    "BASEURL_ERROR_SEARCH_DISALLOWED"      : "The base URL can't contain search parameters like \"{0}\".",
    "BASEURL_ERROR_HASH_DISALLOWED"        : "The base URL can't contain hashes like \"{0}\".",
    "BASEURL_ERROR_INVALID_CHAR"           : "Special characters like '{0}' must be %-encoded.",
    "BASEURL_ERROR_UNKNOWN_ERROR"          : "Unknown error parsing Base URL",
    
    // Strings for themes-settings.html and themes-general.html
    "CURRENT_THEME"                        : "Current Theme",
    "USE_THEME_SCROLLBARS"                 : "Use Theme Scrollbars",
    "FONT_SIZE"                            : "Font Size",
    "FONT_FAMILY"                          : "Font Family",
    "THEMES_SETTINGS"                      : "Themes Settings",

    // CSS Quick Edit
    "BUTTON_NEW_RULE"                      : "New Rule",
    
    // Extension Management strings
    "INSTALL"                              : "Install",
    "UPDATE"                               : "Update",
    "REMOVE"                               : "Remove",
    "OVERWRITE"                            : "Overwrite",
    "CANT_REMOVE_DEV"                      : "Extensions in the \"dev\" folder must be manually deleted.",
    "CANT_UPDATE"                          : "The update isn't compatible with this version of {APP_NAME}.",
    "CANT_UPDATE_DEV"                      : "Extensions in the \"dev\" folder can't be updated automatically.",
    "INSTALL_EXTENSION_TITLE"              : "Install Extension",
    "UPDATE_EXTENSION_TITLE"               : "Update Extension",
    "INSTALL_EXTENSION_LABEL"              : "Extension URL",
    "INSTALL_EXTENSION_HINT"               : "URL of the extension's zip file or GitHub repo",
    "INSTALLING_FROM"                      : "Installing extension from {0}\u2026",
    "INSTALL_SUCCEEDED"                    : "Installation successful!",
    "INSTALL_FAILED"                       : "Installation failed.",
    "CANCELING_INSTALL"                    : "Canceling\u2026",
    "CANCELING_HUNG"                       : "Canceling the install is taking a long time. An internal error may have occurred.",
    "INSTALL_CANCELED"                     : "Installation canceled.",
    "VIEW_COMPLETE_DESCRIPTION"            : "View complete description",
    "VIEW_TRUNCATED_DESCRIPTION"           : "View truncated description",
    // These must match the error codes in ExtensionsDomain.Errors.* :
    "INVALID_ZIP_FILE"                     : "The downloaded content is not a valid zip file.",
    "INVALID_PACKAGE_JSON"                 : "The package.json file is not valid (error was: {0}).",
    "MISSING_PACKAGE_NAME"                 : "The package.json file doesn't specify a package name.",
    "BAD_PACKAGE_NAME"                     : "{0} is an invalid package name.",
    "MISSING_PACKAGE_VERSION"              : "The package.json file doesn't specify a package version.",
    "INVALID_VERSION_NUMBER"               : "The package version number ({0}) is invalid.",
    "INVALID_BRACKETS_VERSION"             : "The {APP_NAME} compatibility string ({0}) is invalid.",
    "DISALLOWED_WORDS"                     : "The words ({1}) are not allowed in the {0} field.",
    "API_NOT_COMPATIBLE"                   : "The extension isn't compatible with this version of {APP_NAME}. It's installed in your disabled extensions folder.",
    "MISSING_MAIN"                         : "The package has no main.js file.",
    "EXTENSION_ALREADY_INSTALLED"          : "Installing this package will overwrite a previously installed extension. Overwrite the old extension?",
    "EXTENSION_SAME_VERSION"               : "This package is the same version as the one that is currently installed. Overwrite the existing installation?",
    "EXTENSION_OLDER_VERSION"              : "This package is version {0} which is older than the currently installed ({1}). Overwrite the existing installation?",
    "DOWNLOAD_ID_IN_USE"                   : "Internal error: download ID already in use.",
    "NO_SERVER_RESPONSE"                   : "Cannot connect to server.",
    "BAD_HTTP_STATUS"                      : "File not found on server (HTTP {0}).",
    "CANNOT_WRITE_TEMP"                    : "Unable to save download to temp file.",
    "ERROR_LOADING"                        : "The extension encountered an error while starting up.",
    "MALFORMED_URL"                        : "The URL is invalid. Please check that you entered it correctly.",
    "UNSUPPORTED_PROTOCOL"                 : "The URL must be an http or https URL.",
    "UNKNOWN_ERROR"                        : "Unknown internal error.",
    // For NOT_FOUND_ERR, see generic strings above
    "EXTENSION_MANAGER_TITLE"              : "Extension Manager",
    "EXTENSION_MANAGER_ERROR_LOAD"         : "Unable to access the extension registry. Please try again later.",
    "INSTALL_EXTENSION_DRAG"               : "Drag .zip here or",
    "INSTALL_EXTENSION_DROP"               : "Drop .zip to install",
    "INSTALL_EXTENSION_DROP_ERROR"         : "Install/Update aborted due to the following errors:",
    "INSTALL_FROM_URL"                     : "Install from URL\u2026",
    "INSTALL_EXTENSION_VALIDATING"         : "Validating\u2026",
    "EXTENSION_AUTHOR"                     : "Author",
    "EXTENSION_DATE"                       : "Date",
    "EXTENSION_INCOMPATIBLE_NEWER"         : "This extension requires a newer version of {APP_NAME}.",
    "EXTENSION_INCOMPATIBLE_OLDER"         : "This extension currently only works with older versions of {APP_NAME}.",
    "EXTENSION_LATEST_INCOMPATIBLE_NEWER"  : "Version {0} of this extension requires a newer version of {APP_NAME}. But you can install the earlier version {1}.",
    "EXTENSION_LATEST_INCOMPATIBLE_OLDER"  : "Version {0} of this extension only works with older versions of {APP_NAME}. But you can install the earlier version {1}.",
    "EXTENSION_NO_DESCRIPTION"             : "No description",
    "EXTENSION_MORE_INFO"                  : "More info...",
    "EXTENSION_ERROR"                      : "Extension error",
    "EXTENSION_KEYWORDS"                   : "Keywords",
    "EXTENSION_TRANSLATED_USER_LANG"       : "Translated into {0} languages, including yours",
    "EXTENSION_TRANSLATED_GENERAL"         : "Translated into {0} languages",
    "EXTENSION_TRANSLATED_LANGS"           : "This extension has been translated into these languages: {0}",
    "EXTENSION_INSTALLED"                  : "Installed",
    "EXTENSION_UPDATE_INSTALLED"           : "This extension update has been downloaded and will be installed after {APP_NAME} reloads.",
    "EXTENSION_SEARCH_PLACEHOLDER"         : "Search",
    "EXTENSION_MORE_INFO_LINK"             : "More",
    "BROWSE_EXTENSIONS"                    : "Browse Extensions",
    "EXTENSION_MANAGER_REMOVE"             : "Remove Extension",
    "EXTENSION_MANAGER_REMOVE_ERROR"       : "Unable to remove one or more extensions: {0}. {APP_NAME} will still reload.",
    "EXTENSION_MANAGER_UPDATE"             : "Update Extension",
    "EXTENSION_MANAGER_UPDATE_ERROR"       : "Unable to update one or more extensions: {0}. {APP_NAME} will still reload.",
    "MARKED_FOR_REMOVAL"                   : "Marked for removal",
    "UNDO_REMOVE"                          : "Undo",
    "MARKED_FOR_UPDATE"                    : "Marked for update",
    "UNDO_UPDATE"                          : "Undo",
    "CHANGE_AND_RELOAD_TITLE"              : "Change Extensions",
    "CHANGE_AND_RELOAD_MESSAGE"            : "To update or remove the marked extensions, {APP_NAME} will need to reload. You'll be prompted to save unsaved changes.",
    "REMOVE_AND_RELOAD"                    : "Remove Extensions and Reload",
    "CHANGE_AND_RELOAD"                    : "Change Extensions and Reload",
    "UPDATE_AND_RELOAD"                    : "Update Extensions and Reload",
    "PROCESSING_EXTENSIONS"                : "Processing extension changes\u2026",
    "EXTENSION_NOT_INSTALLED"              : "Couldn't remove extension {0} because it wasn't installed.",
    "NO_EXTENSIONS"                        : "No extensions installed yet.<br>Click on the Available tab above to get started.",
    "NO_EXTENSION_MATCHES"                 : "No extensions match your search.",
    "REGISTRY_SANITY_CHECK_WARNING"        : "NOTE: These extensions may come from different authors than {APP_NAME} itself. Extensions are not reviewed and have full local privileges. Be cautious when installing extensions from an unknown source.",
    "EXTENSIONS_INSTALLED_TITLE"           : "Installed",
    "EXTENSIONS_AVAILABLE_TITLE"           : "Available",
    "EXTENSIONS_THEMES_TITLE"              : "Themes",
    "EXTENSIONS_UPDATES_TITLE"             : "Updates",
    
    "INLINE_EDITOR_NO_MATCHES"             : "No matches available.",
    "CSS_QUICK_EDIT_NO_MATCHES"            : "There are no existing CSS rules that match your selection.<br> Click \"New Rule\" to create one.",
    "CSS_QUICK_EDIT_NO_STYLESHEETS"        : "There are no stylesheets in your project.<br>Create one to add CSS rules.",

    // Custom Viewers
    "IMAGE_VIEWER_LARGEST_ICON"            : "largest",
    
    /**
     * Unit names
     */

    "UNIT_PIXELS"                          : "pixels",

    // extensions/default/DebugCommands
    "DEBUG_MENU"                                : "Debug",
    "ERRORS"                                    : "Errors",
    "CMD_SHOW_DEV_TOOLS"                        : "Show Developer Tools",
    "CMD_REFRESH_WINDOW"                        : "Reload With Extensions",
    "CMD_RELOAD_WITHOUT_USER_EXTS"              : "Reload Without Extensions",
    "CMD_NEW_BRACKETS_WINDOW"                   : "New {APP_NAME} Window",
    "CMD_SWITCH_LANGUAGE"                       : "Switch Language",
    "CMD_RUN_UNIT_TESTS"                        : "Run Tests",
    "CMD_SHOW_PERF_DATA"                        : "Show Performance Data",
    "CMD_ENABLE_NODE_DEBUGGER"                  : "Enable Node Debugger",
    "CMD_LOG_NODE_STATE"                        : "Log Node State to Console",
    "CMD_RESTART_NODE"                          : "Restart Node",
    "CMD_SHOW_ERRORS_IN_STATUS_BAR"             : "Show Errors in Status Bar",
    
    "LANGUAGE_TITLE"                            : "Switch Language",
    "LANGUAGE_MESSAGE"                          : "Language:",
    "LANGUAGE_SUBMIT"                           : "Reload {APP_NAME}",
    "LANGUAGE_CANCEL"                           : "Cancel",
    "LANGUAGE_SYSTEM_DEFAULT"                   : "System Default",
    
    // extensions/default/InlineTimingFunctionEditor
    "INLINE_TIMING_EDITOR_TIME"                 : "Time",
    "INLINE_TIMING_EDITOR_PROGRESSION"          : "Progression",
    "BEZIER_EDITOR_INFO"                        : "<kbd>↑</kbd><kbd>↓</kbd><kbd>←</kbd><kbd>→</kbd> Move selected point<br><kbd class='text'>Shift</kbd> Move by ten units<br><kbd class='text'>Tab</kbd> Switch points",
    "STEPS_EDITOR_INFO"                         : "<kbd>↑</kbd><kbd>↓</kbd> Increase or decrease steps<br><kbd>←</kbd><kbd>→</kbd> 'Start' or 'End'",
    "INLINE_TIMING_EDITOR_INVALID"              : "The old value <code>{0}</code> is not valid, so the displayed function was changed to <code>{1}</code>. The document will be updated with the first edit.",
    
    // extensions/default/InlineColorEditor
    "COLOR_EDITOR_CURRENT_COLOR_SWATCH_TIP"     : "Current Color",
    "COLOR_EDITOR_ORIGINAL_COLOR_SWATCH_TIP"    : "Original Color",
    "COLOR_EDITOR_RGBA_BUTTON_TIP"              : "RGBa Format",
    "COLOR_EDITOR_HEX_BUTTON_TIP"               : "Hex Format",
    "COLOR_EDITOR_HSLA_BUTTON_TIP"              : "HSLa Format",
    "COLOR_EDITOR_USED_COLOR_TIP_SINGULAR"      : "{0} (Used {1} time)",
    "COLOR_EDITOR_USED_COLOR_TIP_PLURAL"        : "{0} (Used {1} times)",
    
    // extensions/default/JavaScriptCodeHints
    "CMD_JUMPTO_DEFINITION"                     : "Jump to Definition",
    "CMD_SHOW_PARAMETER_HINT"                   : "Show Parameter Hint",
    "NO_ARGUMENTS"                              : "<no parameters>",
    "DETECTED_EXCLUSION_TITLE"                  : "JavaScript File Inference Problem",
    "DETECTED_EXCLUSION_INFO"                   : "Brackets ran into trouble processing:<br><br>{0}<br><br>This file will no longer be processed for code hints and jump to definition. To turn this back on, open <code>.brackets.json</code> in your project and remove the file from jscodehints.detectedExclusions.",
    
    // extensions/default/JSLint
    "JSLINT_NAME"                               : "JSLint",
    
    // extensions/default/QuickView
    "CMD_ENABLE_QUICK_VIEW"                     : "Quick View on Hover",
    
    // extensions/default/RecentProjects
    "CMD_TOGGLE_RECENT_PROJECTS"                : "Recent Projects",
    
    // extensions/default/WebPlatformDocs
    "DOCS_MORE_LINK"                            : "Read more"
});<|MERGE_RESOLUTION|>--- conflicted
+++ resolved
@@ -285,11 +285,7 @@
     "CMD_FILE_NEW"                        : "New File",
     "CMD_FILE_NEW_FOLDER"                 : "New Folder",
     "CMD_FILE_OPEN"                       : "Open\u2026",
-<<<<<<< HEAD
-    "CMD_ADD_TO_PANE_AND_OPEN"            : "Add To Pane and Open",
-=======
     "CMD_ADD_TO_WORKINGSET_AND_OPEN"      : "Add To Working Set and Open",
->>>>>>> 3d703b7c
     "CMD_OPEN_DROPPED_FILES"              : "Open Dropped Files",
     "CMD_OPEN_FOLDER"                     : "Open Folder\u2026",
     "CMD_FILE_CLOSE"                      : "Close",
