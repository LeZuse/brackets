/*
 * Copyright 2011 Adobe Systems Incorporated. All Rights Reserved.
 */

/*jslint vars: true, plusplus: true, devel: true, browser: true, nomen: true, indent: 4, maxerr: 50 */
/*global define: false, $: false, CodeMirror: false */

/**
 * EditorManager owns the UI for the editor area. This essentially mirrors the 'current document'
 * property maintained by DocumentManager's model.
 *
 * Note that there is a little bit of unusual overlap between EditorManager and DocumentManager:
 * because the Document state is actually stored in the CodeMirror editor UI, DocumentManager is
 * not a pure headless model. Each Document encapsulates an editor instance, and thus EditorManager
 * must have some knowledge about Document's internal state (we access its _editor property).
 *
 * This module dispatches several events:
 *    - onKeyEvent ({CodeMirror}, {KeyboardEvent}) -- When any key event happens in the editor. The event 
 *          provides the instance of the editor where the event occurred and the raw event. Most likely 
 *          this should get filtered for event.type === "keypress"
 */
define(function (require, exports, module) {
    'use strict';
    
    // Load dependent modules
    var FileUtils           = require("FileUtils"),
        DocumentManager     = require("DocumentManager"),
        EditorUtils         = require("EditorUtils"),
        Strings             = require("strings");
    
    /** @type {jQueryObject} DOM node that contains all editors (visible and hidden alike) */
    var _editorHolder = null;
    
    /** @type {CodeMirror} */
    var _currentEditor = null;
    /** @type {Document} */
    var _currentEditorsDocument = null;
    
    /** @type {number} Used by {@link #_updateEditorSize()} */
    var _resizeTimeout = null;
    
    /**
     * Registered inline-editor widget providers. See {@link #registerInlineEditProvider()}.
     * @type {Array.<function(...)>}
     */
    var _inlineEditProviders = [];
    
    /**
     * @private
     * Handle Tab key press.
     * @param {!CodeMirror} instance CodeMirror instance.
     */
    function _handleTabKey(instance) {
        // Tab key handling is done as follows:
        // 1. If the selection is before any text and the indentation is to the left of 
        //    the proper indentation then indent it to the proper place. Otherwise,
        //    add another tab. In either case, move the insertion point to the 
        //    beginning of the text.
        // 2. If the selection is after the first non-space character, and is not an 
        //    insertion point, indent the entire line(s).
        // 3. If the selection is after the first non-space character, and is an 
        //    insertion point, insert a tab character or the appropriate number 
        //    of spaces to pad to the nearest tab boundary.
        var from = instance.getCursor(true),
            to = instance.getCursor(false),
            line = instance.getLine(from.line),
            indentAuto = false,
            insertTab = false;
        
        if (from.line === to.line) {
            if (line.search(/\S/) > to.ch || to.ch === 0) {
                indentAuto = true;
            }
        }

        if (indentAuto) {
            var currentLength = line.length;
            CodeMirror.commands.indentAuto(instance);
            // If the amount of whitespace didn't change, insert another tab
            if (instance.getLine(from.line).length === currentLength) {
                insertTab = true;
                to.ch = 0;
            }
        } else if (instance.somethingSelected()) {
            CodeMirror.commands.indentMore(instance);
        } else {
            insertTab = true;
        }
        
        if (insertTab) {
            if (instance.getOption("indentWithTabs")) {
                CodeMirror.commands.insertTab(instance);
            } else {
                var i, ins = "", numSpaces = instance.getOption("tabSize");
                numSpaces -= to.ch % numSpaces;
                for (i = 0; i < numSpaces; i++) {
                    ins += " ";
                }
                instance.replaceSelection(ins, "end");
            }
        }
    }
    
    /**
     * @private
     * Handle left arrow, right arrow, backspace and delete keys when soft tabs are used.
     * @param {!CodeMirror} instance CodeMirror instance 
     * @param {number} direction Direction of movement: 1 for forward, -1 for backward
     * @param {function} functionName name of the CodeMirror function to call
     * @return {boolean} true if key was handled
     */
    function _handleSoftTabNavigation(instance, direction, functionName) {
        var handled = false;
        if (!instance.getOption("indentWithTabs")) {
            var cursor = instance.getCursor(),
                tabSize = instance.getOption("tabSize"),
                jump = cursor.ch % tabSize,
                line = instance.getLine(cursor.line);

            if (direction === 1) {
                jump = tabSize - jump;

                if (cursor.ch + jump > line.length) { // Jump would go beyond current line
                    return false;
                }

                if (line.substr(cursor.ch, jump).search(/\S/) === -1) {
                    instance[functionName](jump, "char");
                    handled = true;
                }
            } else {
                // Quick exit if we are at the beginning of the line
                if (cursor.ch === 0) {
                    return false;
                }
                
                // If we are on the tab boundary, jump by the full amount, 
                // but not beyond the start of the line.
                if (jump === 0) {
                    jump = tabSize;
                }

                // Search backwards to the first non-space character
                var offset = line.substr(cursor.ch - jump, jump).search(/\s*$/g);

                if (offset !== -1) { // Adjust to jump to first non-space character
                    jump -= offset;
                }

                if (jump > 0) {
                    instance[functionName](-jump, "char");
                    handled = true;
                }
            }
        }

        return handled;
    }
    
    /**
     * Creates a new CodeMirror editor instance containing the given text. The editor's mode is set
     * based on the given filename's extension (the actual file on disk is never examined). The
     * editor is not yet visible.
     * @param {!string} text  The text content of the editor.
     * @param {!string} fileNameToSelectMode  A filename from which to infer the editor's mode. May
     *          include path too.
     * @param {!jQueryObject} container  Container to add the editor to.
     * @param {!function} onInlineGesture  Handler for Ctrl+E command (open/close inline, depending
                on context)
     * @return {CodeMirror} the newly created editor.
     */
    function _createEditorFromText(text, fileNameToSelectMode, container, onInlineGesture) {
        // NOTE: CodeMirror doesn't actually require calling 'new',
        // but jslint does require it because of the capital 'C'
        var editor = new CodeMirror(container, {
            electricChars: false,
            indentUnit : 4,
            lineNumbers: true,
            matchBrackets: true,
            extraKeys: {
                "Tab"  : _handleTabKey,
                "Left" : function (instance) {
                    if (!_handleSoftTabNavigation(instance, -1, "moveH")) {
                        CodeMirror.commands.goCharLeft(instance);
                    }
                },
                "Right" : function (instance) {
                    if (!_handleSoftTabNavigation(instance, 1, "moveH")) {
                        CodeMirror.commands.goCharRight(instance);
                    }
                },
                "Backspace" : function (instance) {
                    if (!_handleSoftTabNavigation(instance, -1, "deleteH")) {
                        CodeMirror.commands.delCharLeft(instance);
                    }
                },
                "Delete" : function (instance) {
                    if (!_handleSoftTabNavigation(instance, 1, "deleteH")) {
                        CodeMirror.commands.delCharRight(instance);
                    }
                },
                "F3": "findNext",
                "Shift-F3": "findPrev",
                "Ctrl-H": "replace",
                "Shift-Delete": "cut",
                "Ctrl-Insert": "copy",
                "Shift-Insert": "paste",
                "Ctrl-E" : function (instance) {
                    onInlineGesture(instance);
<<<<<<< HEAD
                },
                "Cmd-E" : function (instance) {
                    onInlineGesture(instance);
=======
>>>>>>> 1bea6b4f
                }
            },
            onKeyEvent: function (instance, event) {
                if (event.type === "keypress") {
                    var keyStr = String.fromCharCode(event.which || event.keyCode);
                    if (/[\]\}\)]/.test(keyStr)) {
                        // If the whole line is whitespace, auto-indent it
                        var lineNum = instance.getCursor().line;
                        var lineStr = instance.getLine(lineNum);
                        
                        if (!/\S/.test(lineStr)) {
                            // Need to do the auto-indent on a timeout to ensure
                            // the keypress is handled before auto-indenting.
                            // This is the same timeout value used by the
                            // electricChars feature in CodeMirror.
                            setTimeout(function () {
                                instance.indentLine(lineNum);
                            }, 75);
                        }
                    }
                }
                
                
                $(exports).triggerHandler("onKeyEvent", [instance, event]);
                return false;
            }
        });
        
        // Set code-coloring mode
        EditorUtils.setModeFromFileExtension(editor, fileNameToSelectMode);
        
        // Initially populate with text. This will send a spurious change event, but that's ok
        // because no one's listening yet (and we clear the undo stack below)
        editor.setValue(text);
        
        // Make sure we can't undo back to the empty state before setValue()
        editor.clearHistory();
        
        return editor;
    }
    
    /** Bound to Ctrl+E on outermost editors */
    function _openInlineWidget(instance) {
        // Run through inline-editor providers until one responds
        var pos = instance.getCursor();
        var inlinePromise;
        var i;
        for (i = 0; i < _inlineEditProviders.length && !inlinePromise; i++) {
            var provider = _inlineEditProviders[i];
            inlinePromise = provider(instance, pos);
        }
        
        // If one of them will provide a widget, show it inline once ready
        if (inlinePromise) {
            inlinePromise.done(function (inlineContent) {
                var inlineId = instance.addInlineWidget(pos, inlineContent.content, inlineContent.height);
                inlineContent.onAdded(inlineId);
            });
        }
    }
    
    function _closeInlineWidget(hostEditor, inlineId) {
        // Place cursor back on the line just above the inline (the line from which it was opened)
        // If cursor's already on that line, leave it be to preserve column position
        var widgetLine = hostEditor.getInlineWidgetInfo(inlineId).line;
        var cursorLine = hostEditor.getCursor().line;
        if (cursorLine !== widgetLine) {
            hostEditor.setCursor({ line: widgetLine, pos: 0 });
        }
        
        hostEditor.removeInlineWidget(inlineId);
        
        hostEditor.focus();
    }
    
    function registerInlineEditProvider(provider) {
        _inlineEditProviders.push(provider);
    }
    
    
    /**
     * Creates a new "main" CodeMirror editor instance containing text from the specified fileEntry
     * (i.e. not an inline editor). The editor is not yet visible.
     * @param {!FileEntry} file  The file being edited. Need not lie within the project.
     * @param {!jQueryObject} container  Container to add the editor to.
     * @return {Deferred} a jQuery Deferred that will be resolved with (the new editor, the file's
     *      timestamp at the time it was read, the original text as read off disk); or rejected if
     *      the file cannot be read.
     */
    function _createEditorFromFile(fileEntry, container) {
        var result = new $.Deferred(),
            reader = FileUtils.readAsText(fileEntry);
            
        reader.done(function (text, readTimestamp) {
            var editor = _createEditorFromText(text, fileEntry.fullPath, container, _openInlineWidget);
            result.resolve(editor, readTimestamp, text);
        });
        reader.fail(function (error) {
            result.reject(error);
        });

        return result;
    }
    
    
    /**
     * Creates a new inline CodeMirror editor instance containing the given text. The editor's mode
     * is set based on the given filename's extension (the actual file on disk is never examined).
     * The editor is not yet visible.
     * @param {CodeMirror} hostEditor
     * @param {string} text
     * @param {?{startLine:Number, endLine:Number}} range
     * @param {string} fileNameToSelectMode
     */
    function createInlineEditorFromText(hostEditor, text, range, fileNameToSelectMode) {
        // Container to hold editor & render its stylized frame
        var inlineContent = document.createElement('div');
        $(inlineContent).addClass("inlineCodeEditor");
        
        var myInlineId; // won't be populated until our afterAdded() callback is run
        function closeThisInline() {
            _closeInlineWidget(hostEditor, myInlineId);
        }
        
        var inlineEditor = _createEditorFromText(text, fileNameToSelectMode, inlineContent, closeThisInline);
        
<<<<<<< HEAD
        var MAX_INLINE_HEIGHT = 150;
        
=======
>>>>>>> 1bea6b4f
        // Some tasks have to wait until we've been parented into the outer editor
        function afterAdded(inlineId) {
            myInlineId = inlineId;
            
            // Hide all lines other than those we want to show. We do this rather than trimming the
            // text itself so that the editor still shows accurate line numbers.
            if (range) {
                inlineEditor.operation(function () {
                    var i;
                    for (i = 0; i < range.startLine; i++) {
                        inlineEditor.hideLine(i);
                    }
                    var lineCount = inlineEditor.lineCount();
                    for (i = range.endLine + 1; i < lineCount; i++) {
                        inlineEditor.hideLine(i);
                    }
                });
                inlineEditor.setCursor(range.startLine, 0);
            }
            
<<<<<<< HEAD
            // Auto-size editor to its remaining content, clamped to a max
            var totalTextHeight = inlineEditor.totalHeight(true);
            var widgetHeight = Math.min(totalTextHeight, MAX_INLINE_HEIGHT);
=======
            // Auto-size editor to its remaining content
            var widgetHeight = inlineEditor.totalHeight(true);
>>>>>>> 1bea6b4f

            hostEditor.setInlineWidgetHeight(inlineId, widgetHeight);
            $(inlineEditor.getScrollerElement()).height(widgetHeight);
            inlineEditor.refresh();
            
            inlineEditor.focus();
        }
        
<<<<<<< HEAD
        return { content: inlineContent, editor: inlineEditor, height: MAX_INLINE_HEIGHT, onAdded: afterAdded };
=======
        return { content: inlineContent, editor: inlineEditor, height: 1, onAdded: afterAdded };
>>>>>>> 1bea6b4f
    }
    
    
    /**
     * Disposes the given document's editor if the doc is no longer "open" in the UI (visible or in
     * the working set). Otherwise does nothing.
     * @param {!Document} document
     */
    function _destroyEditorIfUnneeded(document) {
        var editor = document._editor;

        if (!editor) {
            return;
        }
        
        // If outgoing editor is no longer needed, dispose it
        if (!DocumentManager.getDocumentForFile(document.file)) {
            
            // Destroy the editor widget: CodeMirror docs for getWrapperElement() say all you have to do
            // is "Remove this from your tree to delete an editor instance."
            $(editor.getWrapperElement()).remove();
            
            // Our callers should really ensure this, but just for safety...
            if (_currentEditor === editor) {
                _currentEditorsDocument = null;
                _currentEditor = null;
            }
        }
    }

    /** Focus the currently visible editor. If no editor visible, does nothing. */
    function focusEditor() {
        if (_currentEditor) {
            _currentEditor.focus();
        }
    }
    
    
    /** 
     * Resize the editor. This should only be called if the contents of the editor holder are changed
     * or if the height of the editor holder changes (except for overall window resizes, which are
     * already taken care of automatically).
     * @see #_updateEditorSize()
     */
    function resizeEditor() {
        if (_currentEditor) {
            $(_currentEditor.getScrollerElement()).height(_editorHolder.height());
            _currentEditor.refresh();
        }
    }
    
    /**
     * NJ's editor-resizing fix. Whenever the window resizes, we immediately adjust the editor's
     * height; somewhat less than once per resize event, we also kick it to do a full re-layout.
     * @see #resizeEditor()
     */
    function _updateEditorSize() {
        // Don't refresh every single time
        if (!_resizeTimeout) {
            _resizeTimeout = setTimeout(function () {
                _resizeTimeout = null;
                
                if (_currentEditor) {
                    _currentEditor.refresh();
                }
            }, 100);
        }
        if (_currentEditor) {
            $(_currentEditor.getScrollerElement()).height(_editorHolder.height());
        }
    }
    
    
    /**
     * @private
     */
    function _doShow(document) {
        // Show new editor
        _currentEditorsDocument = document;
        _currentEditor = document._editor;

        $(_currentEditor.getWrapperElement()).css("display", "");
        
        // Window may have been resized since last time editor was visible, so kick it now
        resizeEditor();
    }

    /**
     * Make the given document's editor visible in the UI, hiding whatever was
     * visible before. Creates a new editor if none is assigned.
     * @param {!Document} document
     */
    function _showEditor(document) {
        // Hide whatever was visible before
        if (!_currentEditor) {
            $("#notEditor").css("display", "none");
        } else {
            $(_currentEditor.getWrapperElement()).css("display", "none");
            _destroyEditorIfUnneeded(_currentEditorsDocument);
        }

        // Lazily create editor for Documents that were restored on-init
        if (!document._editor) {
            var editorResult = _createEditorFromFile(document.file, _editorHolder.get(0));

            editorResult.done(function (editor, readTimestamp, rawText) {
                document._setEditor(editor, readTimestamp, rawText);
                _doShow(document);
            });
            editorResult.fail(function (error) {
                // Edge case where (a) file exists at launch, (b) editor not 
                // yet opened, and (c) file is deleted or permissions are 
                // modified outside of Brackets
                FileUtils.showFileOpenError(error.code, document.file.fullPath).done(function () {
                    DocumentManager.closeDocument(document);
                    focusEditor();
                });
            });
        } else {
            _doShow(document);
        }
    }


    /** Hide the currently visible editor and show a placeholder UI in its place */
    function _showNoEditor() {
        if (_currentEditor) {
            $(_currentEditor.getWrapperElement()).css("display", "none");
            _destroyEditorIfUnneeded(_currentEditorsDocument);
            
            _currentEditorsDocument = null;
            _currentEditor = null;
            
            $("#notEditor").css("display", "");
        }
    }

    /** Handles changes to DocumentManager.getCurrentDocument() */
    function _onCurrentDocumentChange() {
        var doc = DocumentManager.getCurrentDocument();
        
        // Update the UI to show the right editor (or nothing), and also dispose old editor if no
        // longer needed.
        if (doc) {
            _showEditor(doc);
        } else {
            _showNoEditor();
        }
    }
    
    /** Handles removals from DocumentManager's working set list */
    function _onWorkingSetRemove(event, removedDoc) {
        // There's one case where an editor should be disposed even though the current document
        // didn't change: removing a document from the working set (via the "X" button). (This may
        // also cover the case where the document WAS current, if the editor-swap happens before the
        // removal from the working set.
        _destroyEditorIfUnneeded(removedDoc);
    }
    // Note: there are several paths that can lead to an editor getting destroyed
    //  - file was in working set, but not open; then closed (via working set "X" button)
    //      --> handled by _onWorkingSetRemove()
    //  - file was open, but not in working set; then navigated away from
    //      --> handled by _onCurrentDocumentChange()
    //  - file was open, but not in working set; then closed (via File > Close) (and thus implicitly
    //    navigated away from)
    //      --> handled by _onCurrentDocumentChange()
    //  - file was open AND in working set; then closed (via File > Close OR working set "X" button)
    //    (and thus implicitly navigated away from)
    //      --> handled by _onWorkingSetRemove() currently, but could be _onCurrentDocumentChange()
    //      just as easily (depends on the order of events coming from DocumentManager)
    
    /**
     * Designates the DOM node that will contain the currently active editor instance. EditorManager
     * will own the content of this DOM node.
     * @param {!jQueryObject} holder
     */
    function setEditorHolder(holder) {
        if (_currentEditor) {
            throw new Error("Cannot change editor area after an editor has already been created!");
        }
        
        _editorHolder = holder;
    }
    
    /**
     * Creates a new CodeMirror editor instance containing text from the 
     * specified fileEntry and wraps it in a new Document tied to the given 
     * file. The editor is not yet visible; to display it in the main
     * editor UI area, ask DocumentManager to make this the current document.
     * @param {!FileEntry} file  The file being edited. Need not lie within the project.
     * @return {Deferred} a jQuery Deferred that will be resolved with a new 
     *  document for the fileEntry, or rejected if the file can not be read.
     */
    function createDocumentAndEditor(fileEntry) {
        var result          = new $.Deferred(),
            editorResult    = _createEditorFromFile(fileEntry, _editorHolder.get(0));

        editorResult.done(function (editor, readTimestamp, rawText) {
            // Create the Document wrapping editor & binding it to a file
            var doc = new DocumentManager.Document(fileEntry);
            doc._setEditor(editor, readTimestamp, rawText);
            result.resolve(doc);
        });

        editorResult.fail(function (error) {
            result.reject(error);
        });

        return result;
    }

    // Initialize: register listeners
    $(DocumentManager).on("currentDocumentChange", _onCurrentDocumentChange);
    $(DocumentManager).on("workingSetRemove", _onWorkingSetRemove);
    $(window).resize(_updateEditorSize);
    
    // Define public API
    exports.setEditorHolder = setEditorHolder;
    exports.createDocumentAndEditor = createDocumentAndEditor;
    exports.createInlineEditorFromText = createInlineEditorFromText;
    exports.focusEditor = focusEditor;
    exports.resizeEditor = resizeEditor;
    exports.registerInlineEditProvider = registerInlineEditProvider;
});<|MERGE_RESOLUTION|>--- conflicted
+++ resolved
@@ -207,12 +207,9 @@
                 "Shift-Insert": "paste",
                 "Ctrl-E" : function (instance) {
                     onInlineGesture(instance);
-<<<<<<< HEAD
                 },
                 "Cmd-E" : function (instance) {
                     onInlineGesture(instance);
-=======
->>>>>>> 1bea6b4f
                 }
             },
             onKeyEvent: function (instance, event) {
@@ -339,11 +336,6 @@
         
         var inlineEditor = _createEditorFromText(text, fileNameToSelectMode, inlineContent, closeThisInline);
         
-<<<<<<< HEAD
-        var MAX_INLINE_HEIGHT = 150;
-        
-=======
->>>>>>> 1bea6b4f
         // Some tasks have to wait until we've been parented into the outer editor
         function afterAdded(inlineId) {
             myInlineId = inlineId;
@@ -364,14 +356,8 @@
                 inlineEditor.setCursor(range.startLine, 0);
             }
             
-<<<<<<< HEAD
-            // Auto-size editor to its remaining content, clamped to a max
-            var totalTextHeight = inlineEditor.totalHeight(true);
-            var widgetHeight = Math.min(totalTextHeight, MAX_INLINE_HEIGHT);
-=======
             // Auto-size editor to its remaining content
             var widgetHeight = inlineEditor.totalHeight(true);
->>>>>>> 1bea6b4f
 
             hostEditor.setInlineWidgetHeight(inlineId, widgetHeight);
             $(inlineEditor.getScrollerElement()).height(widgetHeight);
@@ -380,11 +366,7 @@
             inlineEditor.focus();
         }
         
-<<<<<<< HEAD
-        return { content: inlineContent, editor: inlineEditor, height: MAX_INLINE_HEIGHT, onAdded: afterAdded };
-=======
         return { content: inlineContent, editor: inlineEditor, height: 1, onAdded: afterAdded };
->>>>>>> 1bea6b4f
     }
     
     
