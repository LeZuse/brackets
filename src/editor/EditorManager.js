/*
 * Copyright (c) 2012 Adobe Systems Incorporated. All rights reserved.
 *  
 * Permission is hereby granted, free of charge, to any person obtaining a
 * copy of this software and associated documentation files (the "Software"), 
 * to deal in the Software without restriction, including without limitation 
 * the rights to use, copy, modify, merge, publish, distribute, sublicense, 
 * and/or sell copies of the Software, and to permit persons to whom the 
 * Software is furnished to do so, subject to the following conditions:
 *  
 * The above copyright notice and this permission notice shall be included in
 * all copies or substantial portions of the Software.
 *  
 * THE SOFTWARE IS PROVIDED "AS IS", WITHOUT WARRANTY OF ANY KIND, EXPRESS OR
 * IMPLIED, INCLUDING BUT NOT LIMITED TO THE WARRANTIES OF MERCHANTABILITY, 
 * FITNESS FOR A PARTICULAR PURPOSE AND NONINFRINGEMENT. IN NO EVENT SHALL THE
 * AUTHORS OR COPYRIGHT HOLDERS BE LIABLE FOR ANY CLAIM, DAMAGES OR OTHER 
 * LIABILITY, WHETHER IN AN ACTION OF CONTRACT, TORT OR OTHERWISE, ARISING 
 * FROM, OUT OF OR IN CONNECTION WITH THE SOFTWARE OR THE USE OR OTHER 
 * DEALINGS IN THE SOFTWARE.
 * 
 */


/*jslint vars: true, plusplus: true, devel: true, nomen: true, indent: 4, maxerr: 50 */
/*global define, $, window */

/**
 * EditorManager owns the UI for the editor area. This essentially mirrors the 'current document'
 * property maintained by DocumentManager's model.
 *
 * Note that there is a little bit of unusual overlap between EditorManager and DocumentManager:
 * because the Document state is actually stored in the CodeMirror editor UI, DocumentManager is
 * not a pure headless model. Each Document encapsulates an editor instance, and thus EditorManager
 * must have some knowledge about Document's internal state (we access its _editor property).
 *
 * This module dispatches the following events:
 *    - activeEditorChange --  Fires after the active editor (full or inline) changes and size/visibility
 *                             are complete. Doesn't fire when editor temporarily loses focus to a non-editor
 *                             control (e.g. search toolbar or modal dialog, or window deactivation). Does
 *                             fire when focus moves between inline editor and its full-size container.
 *                             This event tracks getActiveEditor() changes, while DocumentManager's
 *                             currentDocumentChange tracks getCurrentFullEditor() changes.
 *                             The 2nd arg to the listener is which Editor became active; the 3rd arg is
 *                             which Editor is deactivated as a result. Either one may be null.
 *                             NOTE (#1257): getFocusedEditor() sometimes lags behind this event. Listeners
 *                             should use the arguments or call getActiveEditor() to reliably see which Editor 
 *                             just gained focus.
 */
define(function (require, exports, module) {
    "use strict";
    
    // Load dependent modules
    var Commands            = require("command/Commands"),
        PanelManager        = require("view/PanelManager"),
        PreferencesManager  = require("preferences/PreferencesManager"),
        CommandManager      = require("command/CommandManager"),
        DocumentManager     = require("document/DocumentManager"),
        PerfUtils           = require("utils/PerfUtils"),
        Editor              = require("editor/Editor").Editor,
        FileSystem          = require("filesystem/FileSystem"),
        InlineTextEditor    = require("editor/InlineTextEditor").InlineTextEditor,
        Strings             = require("strings"),
        LanguageManager     = require("language/LanguageManager");
    
    /** @type {jQueryObject} DOM node that contains all editors (visible and hidden alike) */
    var _editorHolder = null;
    
    /**
     * Currently visible full-size Editor, or null if no editors open
     * @type {?Editor}
     */
    var _currentEditor = null;
    /** @type {?Document} */
    var _currentEditorsDocument = null;
    /** @type {?string} full path to file */
    var _currentlyViewedPath = null;
    /** @type {?Date} modification time of file */
    var _currentlyViewedFileMTime = null;
    /** @type {?JQuery} DOM node representing UI of custom view   */
    var _$currentCustomViewer = null;
    /** @type {?Object} view provider */
    var _currentViewProvider = null;
    /** @type {?Object} view provider registry */
    var _customViewerRegistry = {};
    
    /**
     * Currently focused Editor (full-size, inline, or otherwise)
     * @type {?Editor}
     */
    var _lastFocusedEditor = null;
    
    /**
     * Maps full path to scroll pos & cursor/selection info. Not kept up to date while an editor is current.
     * Only updated when switching / closing editor, or when requested explicitly via _getViewState().
     * @type {Object<string, {scrollPos:{x:number, y:number}, selection:{start:{line:number, ch:number}, end:{line:number, ch:number}}}>}
     */
    var _viewStateCache = {};
    
    /**
     * Last known editor area width, used to detect when the window is resized horizontally.
     */
    var _lastEditorWidth = null;
    
    /**
     * Registered inline-editor widget providers sorted descending by priority. 
     * See {@link #registerInlineEditProvider()}.
     * @type {Array.<{priority:number, provider:function(...)}>}
     */
    var _inlineEditProviders = [];
    
    /**
     * Registered inline documentation widget providers sorted descending by priority.
     * See {@link #registerInlineDocsProvider()}.
     * @type {Array.<{priority:number, provider:function(...)}>}
     */
    var _inlineDocsProviders = [];
    
    /**
     * Registered jump-to-definition providers. See {@link #registerJumpToDefProvider()}.
     * @type {Array.<function(...)>}
     */
    var _jumpToDefProviders = [];
    
	/**
     * @private
     * @param {?Editor} current
     */
    function _notifyActiveEditorChanged(current) {
        // Skip if the Editor that gained focus was already the most recently focused editor.
        // This may happen e.g. if the window loses then regains focus.
        if (_lastFocusedEditor === current) {
            return;
        }
        var previous = _lastFocusedEditor;
        _lastFocusedEditor = current;
        
        $(exports).triggerHandler("activeEditorChange", [current, previous]);
    }
	
    /**
     * Creates a new Editor bound to the given Document.
     * The editor is appended to the given container as a visible child.
     * @param {!Document} doc  Document for the Editor's content
     * @param {!boolean} makeMasterEditor  If true, the Editor will set itself as the private "master"
     *          Editor for the Document. If false, the Editor will attach to the Document as a "slave."
     * @param {!jQueryObject} container  Container to add the editor to.
     * @param {{startLine: number, endLine: number}=} range If specified, range of lines within the document
     *          to display in this editor. Inclusive.
     * @return {Editor} the newly created editor.
     */
    function _createEditorForDocument(doc, makeMasterEditor, container, range) {
        var editor = new Editor(doc, makeMasterEditor, container, range);

        $(editor).on("focus", function () {
            _notifyActiveEditorChanged(this);
        });
        
        return editor;
    }
    
    /**
     * @private
     * Finds an inline widget provider from the given list that can offer a widget for the current cursor
     * position, and once the widget has been created inserts it into the editor.
     *
     * @param {!Editor} editor The host editor
     * @param {Array.<{priority:number, provider:function(...)}>} providers 
     *      prioritized list of providers
     * @param {string=} defaultErrorMsg Default message to display if no providers return non-null
     * @return {$.Promise} a promise that will be resolved when an InlineWidget 
     *      is created or rejected if no inline providers have offered one.
     */
    function _openInlineWidget(editor, providers, defaultErrorMsg) {
        PerfUtils.markStart(PerfUtils.INLINE_WIDGET_OPEN);
        
        // Run through inline-editor providers until one responds
        var pos = editor.getCursorPos(),
            inlinePromise,
            i,
            result = new $.Deferred(),
            errorMsg,
            providerRet;
        
        // Query each provider in priority order. Provider may return:
        // 1. `null` to indicate it does not apply to current cursor position
        // 2. promise that should resolve to an InlineWidget
        // 3. string which indicates provider does apply to current cursor position,
        //    but reason it could not create InlineWidget
        //
        // Keep looping until a provider is found. If a provider is not found,
        // display highest priority error message that was found, otherwise display
        // default error message
        for (i = 0; i < providers.length && !inlinePromise; i++) {
            var provider = providers[i].provider;
            providerRet = provider(editor, pos);
            if (providerRet) {
                if (providerRet.hasOwnProperty("done")) {
                    inlinePromise = providerRet;
                } else if (!errorMsg && typeof (providerRet) === "string") {
                    errorMsg = providerRet;
                }
            }
        }

        // Use default error message if none other provided
        errorMsg = errorMsg || defaultErrorMsg;
        
        // If one of them will provide a widget, show it inline once ready
        if (inlinePromise) {
            inlinePromise.done(function (inlineWidget) {
                editor.addInlineWidget(pos, inlineWidget).done(function () {
                    PerfUtils.addMeasurement(PerfUtils.INLINE_WIDGET_OPEN);
                    result.resolve();
                });
            }).fail(function () {
                // terminate timer that was started above
                PerfUtils.finalizeMeasurement(PerfUtils.INLINE_WIDGET_OPEN);
                editor.displayErrorMessageAtCursor(errorMsg);
                result.reject();
            });
        } else {
            // terminate timer that was started above
            PerfUtils.finalizeMeasurement(PerfUtils.INLINE_WIDGET_OPEN);
            editor.displayErrorMessageAtCursor(errorMsg);
            result.reject();
        }
        
        return result.promise();
    }
    
    /**
     * Inserts a prioritized provider object into the array in sorted (descending) order.
     *
     * @param {Array.<{priority:number, provider:function(...)}>} array
     * @param {number} priority
     * @param {function(...)} provider
     */
    function _insertProviderSorted(array, provider, priority) {
        var index,
            prioritizedProvider = {
                priority: priority,
                provider: provider
            };
        
        for (index = 0; index < array.length; index++) {
            if (array[index].priority < priority) {
                break;
            }
        }
        
        array.splice(index, 0, prioritizedProvider);
    }
    
    /**
     * Removes the given widget UI from the given hostEditor (agnostic of what the widget's content
     * is). The widget's onClosed() callback will be run as a result.
     * @param {!Editor} hostEditor The editor containing the widget.
     * @param {!InlineWidget} inlineWidget The inline widget to close.
     * @return {$.Promise} A promise that's resolved when the widget is fully closed.
     */
    function closeInlineWidget(hostEditor, inlineWidget) {
        // If widget has focus, return it to the hostEditor & move the cursor to where the inline used to be
        if (inlineWidget.hasFocus()) {
            // Place cursor back on the line just above the inline (the line from which it was opened)
            // If cursor's already on that line, leave it be to preserve column position
            var widgetLine = hostEditor._codeMirror.getLineNumber(inlineWidget.info.line);
            var cursorLine = hostEditor.getCursorPos().line;
            if (cursorLine !== widgetLine) {
                hostEditor.setCursorPos({ line: widgetLine, pos: 0 });
            }
            
            hostEditor.focus();
        }
        
        return hostEditor.removeInlineWidget(inlineWidget);
    }
    
    /**
     * Registers a new inline editor provider. When Quick Edit is invoked each registered provider is
     * asked if it wants to provide an inline editor given the current editor and cursor location.
     * An optional priority parameter is used to give providers with higher priority an opportunity
     * to provide an inline editor before providers with lower priority.
     * 
     * @param {function(!Editor, !{line:number, ch:number}):?($.Promise|string)} provider
     * @param {number=} priority 
     * The provider returns a promise that will be resolved with an InlineWidget, or returns a string
     * indicating why the provider cannot respond to this case (or returns null to indicate no reason).
     */
    function registerInlineEditProvider(provider, priority) {
        if (priority === undefined) {
            priority = 0;
        }
        _insertProviderSorted(_inlineEditProviders, provider, priority);
    }

    /**
     * Registers a new inline docs provider. When Quick Docs is invoked each registered provider is
     * asked if it wants to provide inline docs given the current editor and cursor location.
     * An optional priority parameter is used to give providers with higher priority an opportunity
     * to provide an inline editor before providers with lower priority.
     * 
     * @param {function(!Editor, !{line:number, ch:number}):?($.Promise|string)} provider
     * @param {number=} priority 
     * The provider returns a promise that will be resolved with an InlineWidget, or returns a string
     * indicating why the provider cannot respond to this case (or returns null to indicate no reason).
     */
    function registerInlineDocsProvider(provider, priority) {
        if (priority === undefined) {
            priority = 0;
        }
        _insertProviderSorted(_inlineDocsProviders, provider, priority);
    }
    
    /**
     * Registers a new jump-to-definition provider. When jump-to-definition is invoked each
     * registered provider is asked if it wants to provide jump-to-definition results, given
     * the current editor and cursor location. 
     * 
     * @param {function(!Editor, !{line:number, ch:number}):?$.Promise} provider
     * The provider returns a promise that is resolved whenever it's done handling the operation,
     * or returns null to indicate the provider doesn't want to respond to this case. It is entirely
     * up to the provider to open the file containing the definition, select the appropriate text, etc.
     */
    function registerJumpToDefProvider(provider) {
        _jumpToDefProviders.push(provider);
    }
    
    /**
     * @private
     * Given a host editor, return a list of all Editors in all its open inline widgets. (Ignoring
     * any other inline widgets that might be open but don't contain Editors).
     * @param {!Editor} hostEditor
     * @return {Array.<Editor>}
     *
     */
    function getInlineEditors(hostEditor) {
        var inlineEditors = [];
        
        if (hostEditor) {
            hostEditor.getInlineWidgets().forEach(function (widget) {
                if (widget instanceof InlineTextEditor && widget.editor) {
                    inlineEditors.push(widget.editor);
                }
            });
        }

        return inlineEditors;
    }
    
    
    
    /**
     * @private
     * Creates a new "full-size" (not inline) Editor for the given Document, and sets it as the
     * Document's master backing editor. The editor is not yet visible; to show it, use
     * DocumentManager.setCurrentDocument().
     * Semi-private: should only be called within this module or by Document.
     * @param {!Document} document  Document whose main/full Editor to create
     */
    function _createFullEditorForDocument(document) {
        // Create editor; make it initially invisible
        var container = _editorHolder.get(0);
        var editor = _createEditorForDocument(document, true, container);
        editor.setVisible(false);
    }
    
    /** Returns the visible full-size Editor corresponding to DocumentManager.getCurrentDocument() */
    function getCurrentFullEditor() {
        // This *should* always be equivalent to DocumentManager.getCurrentDocument()._masterEditor
        return _currentEditor;
    }

    
    /**
     * Creates a new inline Editor instance for the given Document.
     * The editor is not yet visible or attached to a host editor.
     * @param {!Document} doc  Document for the Editor's content
     * @param {?{startLine:Number, endLine:Number}} range  If specified, all lines outside the given
     *      range are hidden from the editor. Range is inclusive. Line numbers start at 0.
     * @param {HTMLDivContainer} inlineContent
     * @param  {function(inlineWidget)} closeThisInline
     *
     * @return {{content:DOMElement, editor:Editor}}
     */
    function createInlineEditorForDocument(doc, range, inlineContent) {
        // Hide the container for the editor before creating it so that CodeMirror doesn't do extra work
        // when initializing the document. When we construct the editor, we have to set its text and then
        // set the (small) visible range that we show in the editor. If the editor is visible, CM has to
        // render a large portion of the document before setting the visible range. By hiding the editor
        // first and showing it after the visible range is set, we avoid that initial render.
        $(inlineContent).hide();
        var inlineEditor = _createEditorForDocument(doc, false, inlineContent, range);
        $(inlineContent).show();
        
        return { content: inlineContent, editor: inlineEditor };
    }
    
    
    /**
     * Disposes the given Document's full-size editor if the doc is no longer "open" from the user's
     * standpoint - not in the working set and not currentDocument).
     * 
     * Destroying the full-size editor releases ONE ref to the Document; if inline editors or other
     * UI elements are still referencing the Document it will still be 'open' (kept alive) from
     * DocumentManager's standpoint. However, destroying the full-size editor does remove the backing
     * "master" editor from the Document, rendering it immutable until either inline-editor edits or
     * currentDocument change triggers _createFullEditorForDocument() full-size editor again.
     *
     * In certain edge cases, this is called directly by DocumentManager; see _gcDocuments() for details.
     *
     * @param {!Document} document Document whose "master" editor we may destroy
     */
    function _destroyEditorIfUnneeded(document) {
        var editor = document._masterEditor;

        if (!editor) {
            if (!(document instanceof DocumentManager.Document)) {
                throw new Error("_destroyEditorIfUnneeded() should be passed a Document");
            }
            return;
        }
        
        // If outgoing editor is no longer needed, dispose it
        var isCurrentDocument = (DocumentManager.getCurrentDocument() === document);
        var isInWorkingSet = (DocumentManager.findInWorkingSet(document.file.fullPath) !== -1);
        if (!isCurrentDocument && !isInWorkingSet) {
            // Destroy the editor widget (which un-refs the Document and reverts it to read-only mode)
            editor.destroy();
            
            // Our callers should really ensure this, but just for safety...
            if (_currentEditor === editor) {
                _currentEditorsDocument = null;
                _currentEditor = null;
            }
        }
    }

    /** 
     * Returns focus to the last visible editor that had focus. If no editor visible, does nothing.
     * This function should be called to restore editor focus after it has been temporarily
     * removed. For example, after a dialog with editable text is closed.
     */
    function focusEditor() {
        if (_lastFocusedEditor) {
            _lastFocusedEditor.focus();
        }
    }
    
    
    /**
     * Flag for _onEditorAreaResize() to always force refresh.
     * @const
     * @type {string}
     */
    var REFRESH_FORCE = "force";
    
    /**
     * Flag for _onEditorAreaResize() to never refresh.
     * @const
     * @type {string}
     */
    var REFRESH_SKIP = "skip";

    /**
     * Must be called whenever the size/visibility of editor area siblings is changed without going through
     * PanelManager or Resizer. Resizable panels created via PanelManager do not require this manual call.
     */
    function resizeEditor() {
        if (!_editorHolder) {
            return;  // still too early during init
        }
        // PanelManager computes the correct editor-holder size & calls us back with it, via _onEditorAreaResize()
        PanelManager._notifyLayoutChange();
    }
    
    /**
     * Update the current CodeMirror editor's size. Must be called any time the contents of the editor area
     * are swapped or any time the editor-holder area has changed height. EditorManager calls us in the swap
     * case. PanelManager calls us in the most common height-change cases (panel and/or window resize), but
     * some other cases are handled by external code calling resizeEditor() (e.g. ModalBar hide/show).
     * 
     * @param {number} editorAreaHt
     * @param {string=} refreshFlag For internal use. Set to "force" to ensure the editor will refresh, 
     *    "skip" to ensure the editor does not refresh, or leave undefined to let _onEditorAreaResize()
     *    determine whether it needs to refresh.
     */
    function _onEditorAreaResize(event, editorAreaHt, refreshFlag) {
        if (_currentEditor) {
            var curRoot = _currentEditor.getRootElement(),
                curWidth = $(curRoot).width();
            if (!curRoot.style.height || $(curRoot).height() !== editorAreaHt) {
                // Call setSize() instead of $.height() to allow CodeMirror to
                // check for options like line wrapping
                _currentEditor.setSize(null, editorAreaHt);
                if (refreshFlag === undefined) {
                    refreshFlag = REFRESH_FORCE;
                }
            } else if (curWidth !== _lastEditorWidth) {
                if (refreshFlag === undefined) {
                    refreshFlag = REFRESH_FORCE;
                }
            }
            _lastEditorWidth = curWidth;

            if (refreshFlag === REFRESH_FORCE) {
                _currentEditor.refreshAll(true);
            }
        }
    }
    
    /** Updates _viewStateCache from the given editor's actual current state */
    function _saveEditorViewState(editor) {
        _viewStateCache[editor.document.file.fullPath] = {
            selections: editor.getSelections(),
            scrollPos: editor.getScrollPos()
        };
    }
    
    /** Updates the given editor's actual state from _viewStateCache, if any state stored */
    function _restoreEditorViewState(editor) {
        // We want to ignore the current state of the editor, so don't call _getViewState()
        var viewState = _viewStateCache[editor.document.file.fullPath];
        if (viewState) {
            if (viewState.selection) {
                // We no longer write out single-selection, but there might be some view state
                // from an older version.
                editor.setSelection(viewState.selection.start, viewState.selection.end);
            }
            if (viewState.selections) {
                editor.setSelections(viewState.selections);
            }
            if (viewState.scrollPos) {
                editor.setScrollPos(viewState.scrollPos.x, viewState.scrollPos.y);
            }
        }
    }
    
    /** Returns up-to-date view state for the given file, or null if file not open and no state cached */
    function _getViewState(fullPath) {
        if (_currentEditorsDocument && _currentEditorsDocument.file.fullPath === fullPath) {
            _saveEditorViewState(_currentEditor);
        }
        return _viewStateCache[fullPath];
    }
    
    /** Removes all cached view state info and replaces it with the given mapping */
    function _resetViewStates(viewStates) {
        _viewStateCache = viewStates;
    }

    /**
     * @private
     */
    function _doShow(document) {
        // Show new editor
        _currentEditorsDocument = document;
        _currentEditor = document._masterEditor;
        
        // Skip refreshing the editor since we're going to refresh it more explicitly below
        _currentEditor.setVisible(true, false);
        _currentEditor.focus();
        
        // Resize and refresh the editor, since it might have changed size or had other edits applied
        // since it was last visible.
        PanelManager._notifyLayoutChange(REFRESH_FORCE);
    }

    /**
     * Make the given document's editor visible in the UI, hiding whatever was
     * visible before. Creates a new editor if none is assigned.
     * @param {!Document} document
     */
    function _showEditor(document) {
        // Hide whatever was visible before
        if (!_currentEditor) {
            $("#not-editor").css("display", "none");
        } else {
            _saveEditorViewState(_currentEditor);
            _currentEditor.setVisible(false);
            _destroyEditorIfUnneeded(_currentEditorsDocument);
        }
        
        // Ensure a main editor exists for this document to show in the UI
        var createdNewEditor = false;
        if (!document._masterEditor) {
            createdNewEditor = true;

            // Performance (see #4757) Chrome wastes time messing with selection
            // that will just be changed at end, so clear it for now
            if (window.getSelection && window.getSelection().empty) {  // Chrome
                window.getSelection().empty();
            }
            
            // Editor doesn't exist: populate a new Editor with the text
            _createFullEditorForDocument(document);
        }
        
        _doShow(document);
        
        if (createdNewEditor) {
            _restoreEditorViewState(document._masterEditor);
        }
    }
    
    /**
     * resets editor state to make sure getFocusedEditor(), getActiveEditor() 
     * and getCurrentFullEditor() return null when an image or the NoEditor 
     * placeholder is displayed.
     */
    function _nullifyEditor() {
        if (_currentEditor) {
            _saveEditorViewState(_currentEditor);
            
            // This is a hack to deal with #5589. The issue is that CodeMirror's logic for polling its
            // hidden input field relies on whether there's a selection in the input field or not. When
            // we hide the editor, the input field loses its selection. Somehow, CodeMirror's readInput()
            // poll can get called before the resulting blur event is asynchronously sent. (Our guess is
            // that if the setTimeout() that the poll is on is overdue, it gets serviced before the backlog
            // of asynchronous events is flushed.) That means that readInput() thinks CM still has focus,
            // but that the hidden input has lost its selection, meaning the user has typed something, which
            // causes it to replace the editor selection (with the same text), leading to the erroneous
            // change event and selection change. To work around this, we simply blur CM's input field
            // before hiding the editor, which forces the blur event to be sent synchronously, before the
            // next readInput() triggers.
            //
            // Note that we only need to do this here, not in _showEditor(), because _showEditor()
            // ends up synchronously setting focus to another editor, which has the effect of
            // forcing a synchronous blur event as well.
            _currentEditor._codeMirror.getInputField().blur();
            
            _currentEditor.setVisible(false);
            _destroyEditorIfUnneeded(_currentEditorsDocument);
            
            _currentEditorsDocument = null;
            _currentEditor = null;
            _currentlyViewedPath = null;
            _currentlyViewedFileMTime = null;

            // No other Editor is gaining focus, so in this one special case we must trigger event manually
            _notifyActiveEditorChanged(null);
        }
    }
    
    /** Hide the currently visible editor and show a placeholder UI in its place */
    function _showNoEditor() {
        $("#not-editor").css("display", "");
        _nullifyEditor();
    }
    
    /**
     * returns the full path to the file currently in view, i.e. a text doc in an editor
     * or a file in a custom viewer, i.e. an image.
     */
    function getCurrentlyViewedPath() {
        return _currentlyViewedPath;
    }

    /**
     * returns the the modification time stamp on disk of the file currently in view, 
     * i.e. a text doc in an editor or a file in a custom viewer, i.e. an image.
     */
    function getCurrentlyViewedFileMTime() {
        return _currentlyViewedFileMTime;
    }

    function _clearCurrentlyViewedPath() {
        _currentlyViewedPath = null;
        _currentlyViewedFileMTime = null;
        $(exports).triggerHandler("currentlyViewedFileChange");
    }

    var notifyPathDeleted;

    function _updateCurrentlyViewedPathLastFileModificationSyncTime(mtime) {
        var result = new $.Deferred(), 
            file;
        
        if (mtime) {
            _currentlyViewedFileMTime = mtime;
            result.resolve();
        } else if (_currentlyViewedPath) {
            file = FileSystem.getFileForPath(_currentlyViewedPath);
            file.stat(function (fileError, stat) {
                if (!fileError) {
                    _currentlyViewedFileMTime = stat.mtime.getTime();
                    result.resolve();
                } else {
                    result.reject();
                }
            });
        } else {
            result.reject();
        }
        
        return result;
    }
    
    function _setCurrentlyViewedPath(fullPath, mtime) {
        if (fullPath) {
            _currentlyViewedPath = fullPath;
            _updateCurrentlyViewedPathLastFileModificationSyncTime(mtime)
                .done(function() {
                    $(exports).triggerHandler("currentlyViewedFileChange");
                })
                .fail(function() {
                    notifyPathDeleted(fullPath);
                });
        } else {
            // if fullpath is not defined reset path and timestamp
            _currentlyViewedPath = null;
            _currentlyViewedFileMTime = null;
            $(exports).triggerHandler("currentlyViewedFileChange");
        }

    }
    
    /** Remove existing custom view if present */
    function _removeCustomViewer() {
        
        if (_$currentCustomViewer) {
            _$currentCustomViewer.remove();
            if (_currentViewProvider.onRemove) {
                _currentViewProvider.onRemove();
            }
        }
        _$currentCustomViewer = null;
        _currentViewProvider = null;
    }
    
    /** 
     * Closes the customViewer currently displayed, shows the NoEditor view
     * and notifies the ProjectManager to update the file selection
     */
    function _closeCustomViewer() {
        _removeCustomViewer();
        _setCurrentlyViewedPath();
        _showNoEditor();
    }

    /** 
     * Append custom view to editor-holder
     * @param {!Object} provider  custom view provider
     * @param {!string} fullPath  path to the file displayed in the custom view
     */
<<<<<<< HEAD
    function showCustomViewer(provider, fullPath, mtime) {
=======
    function _showCustomViewer(provider, fullPath) {
>>>>>>> 470208ac
        // Don't show the same custom view again if file path
        // and view provider are still the same.
        if (_currentlyViewedPath === fullPath &&
                _currentViewProvider === provider) {
            return;
        }
        
        // Clean up currently viewing document or custom viewer
        DocumentManager._clearCurrentDocument();
        _removeCustomViewer();
    
        // Hide the not-editor or reset current editor
        $("#not-editor").css("display", "none");
        _nullifyEditor();
        
        _currentViewProvider = provider;
        
        // add path, dimensions and file size to the view after loading image
        _$currentCustomViewer = provider.render(fullPath, $("#editor-holder"));

        _setCurrentlyViewedPath(fullPath, mtime);
    }

    /**
     * Check whether the given file is currently open in a custom viewer.
     *
     * @param {!string} fullPath  file path to check
     * @return {boolean} true if we have a custom viewer showing and the given file
     *     path matches the one in the custom viewer, false otherwise.
     */
    function showingCustomViewerForPath(fullPath) {
        return (_currentViewProvider && _currentlyViewedPath === fullPath);
    }
    
    /**
     * Registers a new custom viewer provider. To create an extension 
     * that enables Brackets to view files that cannot be shown as  
     * text such as binary files, use this method to register a CustomViewer.
     * 
     * A CustomViewer, such as ImageViewer in Brackets core needs to 
     * implement and export two methods: 
     * - render
     *      @param {!string} fullPath Path to the image file
     *      @param {!jQueryObject} $editorHolder The DOM element to append the view to.     
     * - onRemove
     *      signs off listeners and performs any required clean up when editor manager closes
     *      the custom viewer
     * - refresh (optional)
     *      notifies a custom viewer of a timstamp
     *      change of a file in view in a custom viewer
     *
     * By registering a CustomViewer with EditorManager  Brackets is
     * enabled to view files for one or more given file extensions. 
     * The first argument defines a so called languageId which bundles
     * file extensions to be handled by the custom viewer, see more
     * in LanguageManager JSDocs.
     * The second argument is an instance of the custom viewer that is ready to display 
     * files.
     * 
     * @param {!String} languageId, i.e. string such as image, audio, etc to 
     *                              identify a language known to LanguageManager 
     * @param {!Object} provider custom view provider instance
     */
    function registerCustomViewer(langId, provider) {
        if (!_customViewerRegistry[langId]) {
            _customViewerRegistry[langId] = provider;
        } else {
            console.error("There already is a custom viewer registered for language id  \"" + langId + "\"");
        }
    }
    
    /**
     * Update file name if necessary
     */
    function _onFileNameChange(e, oldName, newName) {
        if (_currentlyViewedPath === oldName) {
            _setCurrentlyViewedPath(newName);
        }
    }

    /** 
     * Return the provider of a custom viewer for the given path if one exists.
     * Otherwise, return null.
     *
     * @param {!string} fullPath - file path to be checked for a custom viewer
     * @return {?Object}
     */
    function getCustomViewerForPath(fullPath) {
        var lang = LanguageManager.getLanguageForPath(fullPath);
        
        return _customViewerRegistry[lang.getId()];
    }

    /**
     * Calls refresh on custom viewer if the custom viewer implements it.
     * This will happen when a file displayed by a custom viewer changes 
     * on disk, to allow the custom viewer to force a reload of a file.  
     * CEF caches files loaded via the file-protocol and doesn't honor the 
     * files modification date to determin wether it is stale.
     *
     * @param {!string} fullPath - path to file to be refreshed by custom viewer     
     */
    function refreshCustomViewer(fullPath, mtime) {
        if (_currentlyViewedPath === fullPath) {
            var customViewer = getCustomViewerForPath(fullPath);
            if (customViewer && customViewer.refresh) {
                customViewer.refresh();
                _updateCurrentlyViewedPathLastFileModificationSyncTime(mtime);
            }
        }
    }

    /**
     * Clears custom viewer for a file with a given path and displays
     * an alternate file or the no editor view.
     * If no param fullpath is passed an alternate file will be opened
     * regardless of the current value of _currentlyViewedPath.
     * If param fullpath is provided then only if fullpath matches 
     * the currently viewed file an alternate file will be opened.
     * @param {?string} fullPath - file path of deleted file.
     */
    notifyPathDeleted = function (fullPath) {
        function openAlternateFile() {
            var fileToOpen = DocumentManager.getNextPrevFile(1);
            if (fileToOpen) {
                CommandManager.execute(Commands.FILE_OPEN, {fullPath: fileToOpen.fullPath});
            } else {
                _removeCustomViewer();
                _showNoEditor();
                _setCurrentlyViewedPath();
            }
        }
        if (!fullPath || _currentlyViewedPath === fullPath) {
            openAlternateFile();
        }
    };
    
    /** Handles changes to DocumentManager.getCurrentDocument() */
    function _onCurrentDocumentChange() {
        var doc = DocumentManager.getCurrentDocument(),
            container = _editorHolder.get(0);
        
        var perfTimerName = PerfUtils.markStart("EditorManager._onCurrentDocumentChange():\t" + (!doc || doc.file.fullPath));
        
        // When the document or file in view changes clean up.
        _removeCustomViewer();
        // Update the UI to show the right editor (or nothing), and also dispose old editor if no
        // longer needed.
        if (doc) {
            _showEditor(doc);
            _setCurrentlyViewedPath(doc.file.fullPath);
        } else {
            _clearCurrentlyViewedPath();
            _showNoEditor();
        }

        PerfUtils.addMeasurement(perfTimerName);
    }
    
    /** Handles removals from DocumentManager's working set list */
    function _onWorkingSetRemove(event, removedFile) {
        // There's one case where an editor should be disposed even though the current document
        // didn't change: removing a document from the working set (via the "X" button). (This may
        // also cover the case where the document WAS current, if the editor-swap happens before the
        // removal from the working set.
        var doc = DocumentManager.getOpenDocumentForPath(removedFile.fullPath);
        if (doc) {
            _destroyEditorIfUnneeded(doc);
        }
        // else, file was listed in working set but never shown in the editor - ignore
    }

    function _onWorkingSetRemoveList(event, removedFiles) {
        removedFiles.forEach(function (removedFile) {
            _onWorkingSetRemove(event, removedFile);
        });
    }

    // Note: there are several paths that can lead to an editor getting destroyed
    //  - file was in working set, but not in current editor; then closed (via working set "X" button)
    //      --> handled by _onWorkingSetRemove()
    //  - file was in current editor, but not in working set; then navigated away from
    //      --> handled by _onCurrentDocumentChange()
    //  - file was in current editor, but not in working set; then closed (via File > Close) (and thus
    //    implicitly navigated away from)
    //      --> handled by _onCurrentDocumentChange()
    //  - file was in current editor AND in working set; then closed (via File > Close OR working set
    //    "X" button) (and thus implicitly navigated away from)
    //      --> handled by _onWorkingSetRemove() currently, but could be _onCurrentDocumentChange()
    //      just as easily (depends on the order of events coming from DocumentManager)
    
    /**
     * Designates the DOM node that will contain the currently active editor instance. EditorManager
     * will own the content of this DOM node.
     * @param {!jQueryObject} holder
     */
    function setEditorHolder(holder) {
        if (_currentEditor) {
            console.error("Cannot change editor area after an editor has already been created!");
            return;
        }
        
        _editorHolder = holder;
        
        resizeEditor();  // if no files open at startup, we won't get called back later to resize the "no-editor" placeholder
    }
    
    /**
     * Returns the currently focused inline widget, if any.
     * @return {?InlineWidget}
     */
    function getFocusedInlineWidget() {
        var result = null;
        
        if (_currentEditor) {
            _currentEditor.getInlineWidgets().forEach(function (widget) {
                if (widget.hasFocus()) {
                    result = widget;
                }
            });
        }
        
        return result;
    }

    /**
     * Returns the focused Editor within an inline text editor, or null if something else has focus
     * @return {?Editor}
     */
    function _getFocusedInlineEditor() {
        var focusedWidget = getFocusedInlineWidget();
        if (focusedWidget instanceof InlineTextEditor) {
            return focusedWidget.getFocusedEditor();
        }
        return null;
    }
    
    /**
     * Returns the currently focused editor instance (full-sized OR inline editor).
     * This function is similar to getActiveEditor(), with one main difference: this
     * function will only return editors that currently have focus, whereas 
     * getActiveEditor() will return the last visible editor that was given focus (but
     * may not currently have focus because, for example, a dialog with editable text
     * is open).
     * @returns {?Editor}
     */
    function getFocusedEditor() {
        if (_currentEditor) {
            
            // See if any inlines have focus
            var focusedInline = _getFocusedInlineEditor();
            if (focusedInline) {
                return focusedInline;
            }

            // otherwise, see if full-sized editor has focus
            if (_currentEditor.hasFocus()) {
                return _currentEditor;
            }
        }
        
        return null;
    }
 
    /**
     * Returns the current active editor (full-sized OR inline editor). This editor may not 
     * have focus at the moment, but it is visible and was the last editor that was given 
     * focus. Returns null if no editors are active.
     * @see getFocusedEditor()
     * @returns {?Editor}
     */
    function getActiveEditor() {
        return _lastFocusedEditor;
    }
    
    
    /**
     * Closes any focused inline widget. Else, asynchronously asks providers to create one.
     *
     * @param {Array.<{priority:number, provider:function(...)}>} providers 
     *   prioritized list of providers
     * @param {string=} errorMsg Default message to display if no providers return non-null
     * @return {!Promise} A promise resolved with true if an inline widget is opened or false
     *   when closed. Rejected if there is neither an existing widget to close nor a provider
     *   willing to create a widget (or if no editor is open).
     */
    function _toggleInlineWidget(providers, errorMsg) {
        var result = new $.Deferred();
        
        if (_currentEditor) {
            var inlineWidget = getFocusedInlineWidget();
            
            if (inlineWidget) {
                // an inline widget's editor has focus, so close it
                PerfUtils.markStart(PerfUtils.INLINE_WIDGET_CLOSE);
                inlineWidget.close().done(function () {
                    PerfUtils.addMeasurement(PerfUtils.INLINE_WIDGET_CLOSE);
                    // return a resolved promise to CommandManager
                    result.resolve(false);
                });
            } else {
                // main editor has focus, so create an inline editor
                _openInlineWidget(_currentEditor, providers, errorMsg).done(function () {
                    result.resolve(true);
                }).fail(function () {
                    result.reject();
                });
            }
        } else {
            // Can not open an inline editor without a host editor
            result.reject();
        }
        
        return result.promise();
    }
    
    /**
     * Asynchronously asks providers to handle jump-to-definition.
     * @return {!Promise} Resolved when the provider signals that it's done; rejected if no
     *      provider responded or the provider that responded failed.
     */
    function _doJumpToDef() {
        var providers = _jumpToDefProviders;
        var promise,
            i,
            result = new $.Deferred();
        
        var editor = getActiveEditor();
        if (editor) {
            var pos = editor.getCursorPos();

            PerfUtils.markStart(PerfUtils.JUMP_TO_DEFINITION);
            
            // Run through providers until one responds
            for (i = 0; i < providers.length && !promise; i++) {
                var provider = providers[i];
                promise = provider(editor, pos);
            }

            // Will one of them will provide a result?
            if (promise) {
                promise.done(function () {
                    PerfUtils.addMeasurement(PerfUtils.JUMP_TO_DEFINITION);
                    result.resolve();
                }).fail(function () {
                    // terminate timer that was started above
                    PerfUtils.finalizeMeasurement(PerfUtils.JUMP_TO_DEFINITION);
                    result.reject();
                });
            } else {
                // terminate timer that was started above
                PerfUtils.finalizeMeasurement(PerfUtils.JUMP_TO_DEFINITION);
                result.reject();
            }
            
        } else {
            result.reject();
        }
        
        return result.promise();
    }
    
    // File-based preferences handling
    $(exports).on("activeEditorChange", function (e, current) {
        if (current && current.document && current.document.file) {
            PreferencesManager._setCurrentEditingFile(current.document.file.fullPath);
        }
    });
    
    // Initialize: command handlers
    CommandManager.register(Strings.CMD_TOGGLE_QUICK_EDIT, Commands.TOGGLE_QUICK_EDIT, function () {
        return _toggleInlineWidget(_inlineEditProviders, Strings.ERROR_QUICK_EDIT_PROVIDER_NOT_FOUND);
    });
    CommandManager.register(Strings.CMD_TOGGLE_QUICK_DOCS, Commands.TOGGLE_QUICK_DOCS, function () {
        return _toggleInlineWidget(_inlineDocsProviders, Strings.ERROR_QUICK_DOCS_PROVIDER_NOT_FOUND);
    });
    CommandManager.register(Strings.CMD_JUMPTO_DEFINITION, Commands.NAVIGATE_JUMPTO_DEFINITION, _doJumpToDef);

    // Create PerfUtils measurement
    PerfUtils.createPerfMeasurement("JUMP_TO_DEFINITION", "Jump-To-Definiiton");

    // Initialize: register listeners
    $(DocumentManager).on("currentDocumentChange", _onCurrentDocumentChange);
    $(DocumentManager).on("workingSetRemove",      _onWorkingSetRemove);
    $(DocumentManager).on("workingSetRemoveList",  _onWorkingSetRemoveList);
    $(DocumentManager).on("fileNameChange",        _onFileNameChange);
    $(PanelManager).on("editorAreaResize",         _onEditorAreaResize);


    // For unit tests and internal use only
    exports._openInlineWidget             = _openInlineWidget;
    exports._createFullEditorForDocument  = _createFullEditorForDocument;
    exports._destroyEditorIfUnneeded      = _destroyEditorIfUnneeded;
    exports._getViewState                 = _getViewState;
    exports._resetViewStates              = _resetViewStates;
    exports._doShow                       = _doShow;
    exports._notifyActiveEditorChanged    = _notifyActiveEditorChanged;
    exports._showCustomViewer             = _showCustomViewer;
    exports._closeCustomViewer            = _closeCustomViewer;
    
    
    
    
    
    exports.REFRESH_FORCE = REFRESH_FORCE;
    exports.REFRESH_SKIP  = REFRESH_SKIP;
    
    // Define public API
    exports.setEditorHolder               = setEditorHolder;
    exports.getCurrentFullEditor          = getCurrentFullEditor;
    exports.createInlineEditorForDocument = createInlineEditorForDocument;
    exports.focusEditor                   = focusEditor;
    exports.getFocusedEditor              = getFocusedEditor;
    exports.getActiveEditor               = getActiveEditor;
    exports.getCurrentlyViewedPath        = getCurrentlyViewedPath;
    exports.getCurrentlyViewedFileMTime   = getCurrentlyViewedFileMTime;
    exports.getFocusedInlineWidget        = getFocusedInlineWidget;
    exports.resizeEditor                  = resizeEditor;
    exports.registerInlineEditProvider    = registerInlineEditProvider;
    exports.registerInlineDocsProvider    = registerInlineDocsProvider;
    exports.registerJumpToDefProvider     = registerJumpToDefProvider;
    exports.getInlineEditors              = getInlineEditors;
    exports.closeInlineWidget             = closeInlineWidget;
    exports.registerCustomViewer          = registerCustomViewer;
    exports.refreshCustomViewer           = refreshCustomViewer;
    exports.getCustomViewerForPath        = getCustomViewerForPath;
    exports.notifyPathDeleted             = notifyPathDeleted;
    exports.showingCustomViewerForPath    = showingCustomViewerForPath;
    exports.showCustomViewer              = showCustomViewer;
    exports.closeCustomViewer             = closeCustomViewer;

});<|MERGE_RESOLUTION|>--- conflicted
+++ resolved
@@ -743,11 +743,7 @@
      * @param {!Object} provider  custom view provider
      * @param {!string} fullPath  path to the file displayed in the custom view
      */
-<<<<<<< HEAD
-    function showCustomViewer(provider, fullPath, mtime) {
-=======
     function _showCustomViewer(provider, fullPath) {
->>>>>>> 470208ac
         // Don't show the same custom view again if file path
         // and view provider are still the same.
         if (_currentlyViewedPath === fullPath &&
@@ -1150,8 +1146,6 @@
     
     
     
-    
-    
     exports.REFRESH_FORCE = REFRESH_FORCE;
     exports.REFRESH_SKIP  = REFRESH_SKIP;
     
