--- conflicted
+++ resolved
@@ -595,16 +595,12 @@
         // note: this change might have been a real edit made by the user, OR this might have
         // been a change synced from another editor.
         
-<<<<<<< HEAD
         // The "editorChange" event is mostly for the use of the CodeHintManager.
         // It differs from the normal "change" event, that it's actually publicly usable,
         // whereas the "change" event should be listend to on the document. Also the 
         // Editor dispatches a change event before this event is dispatched, because 
         // CodeHintManager needs to hook in here when other things are already done.
-        $(this).triggerHandler("editorChange", [this]);
-=======
-        CodeHintManager.handleChange(this, changeList);
->>>>>>> d7fa08d2
+        $(this).triggerHandler("editorChange", [this, changeList]);
     };
     
     /**
