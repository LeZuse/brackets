/*
 * Copyright (c) 2012 Adobe Systems Incorporated. All rights reserved.
 *  
 * Permission is hereby granted, free of charge, to any person obtaining a
 * copy of this software and associated documentation files (the "Software"), 
 * to deal in the Software without restriction, including without limitation 
 * the rights to use, copy, modify, merge, publish, distribute, sublicense, 
 * and/or sell copies of the Software, and to permit persons to whom the 
 * Software is furnished to do so, subject to the following conditions:
 *  
 * The above copyright notice and this permission notice shall be included in
 * all copies or substantial portions of the Software.
 *  
 * THE SOFTWARE IS PROVIDED "AS IS", WITHOUT WARRANTY OF ANY KIND, EXPRESS OR
 * IMPLIED, INCLUDING BUT NOT LIMITED TO THE WARRANTIES OF MERCHANTABILITY, 
 * FITNESS FOR A PARTICULAR PURPOSE AND NONINFRINGEMENT. IN NO EVENT SHALL THE
 * AUTHORS OR COPYRIGHT HOLDERS BE LIABLE FOR ANY CLAIM, DAMAGES OR OTHER 
 * LIABILITY, WHETHER IN AN ACTION OF CONTRACT, TORT OR OTHERWISE, ARISING 
 * FROM, OUT OF OR IN CONNECTION WITH THE SOFTWARE OR THE USE OR OTHER 
 * DEALINGS IN THE SOFTWARE.
 * 
 */


/*jslint vars: true, plusplus: true, devel: true, nomen: true, indent: 4, maxerr: 50 */
/*global define, $, CodeMirror, window */

/**
 * Editor is a 1-to-1 wrapper for a CodeMirror editor instance. It layers on Brackets-specific
 * functionality and provides APIs that cleanly pass through the bits of CodeMirror that the rest
 * of our codebase may want to interact with. An Editor is always backed by a Document, and stays
 * in sync with its content; because Editor keeps the Document alive, it's important to always
 * destroy() an Editor that's going away so it can release its Document ref.
 *
 * For now, there's a distinction between the "master" Editor for a Document - which secretly acts
 * as the Document's internal model of the text state - and the multitude of "slave" secondary Editors
 * which, via Document, sync their changes to and from that master.
 *
 * For now, direct access to the underlying CodeMirror object is still possible via _codeMirror --
 * but this is considered deprecated and may go away.
 *  
 * The Editor object dispatches the following events:
 *    - keyEvent -- When any key event happens in the editor (whether it changes the text or not).
 *          Event handlers are passed ({Editor}, {KeyboardEvent}). The 2nd arg is the raw DOM event.
 *          Note: most listeners will only want to respond when event.type === "keypress".
 *    - cursorActivity -- When the user moves the cursor or changes the selection, or an edit occurs.
 *          Note: do not listen to this in order to be generally informed of edits--listen to the
 *          "change" event on Document instead.
 *    - scroll -- When the editor is scrolled, either by user action or programmatically.
 *    - lostContent -- When the backing Document changes in such a way that this Editor is no longer
 *          able to display accurate text. This occurs if the Document's file is deleted, or in certain
 *          Document->editor syncing edge cases that we do not yet support (the latter cause will
 *          eventually go away). 
 *
 * The Editor also dispatches "change" events internally, but you should listen for those on
 * Documents, not Editors.
 *
 * These are jQuery events, so to listen for them you do something like this:
 *    $(editorInstance).on("eventname", handler);
 */
define(function (require, exports, module) {
    "use strict";
    
    var EditorManager      = require("editor/EditorManager"),
        CodeHintManager    = require("editor/CodeHintManager"),
        Commands           = require("command/Commands"),
        CommandManager     = require("command/CommandManager"),
        Menus              = require("command/Menus"),
        PerfUtils          = require("utils/PerfUtils"),
        PreferencesManager = require("preferences/PreferencesManager"),
        Strings            = require("strings"),
        TextRange          = require("document/TextRange").TextRange,
        ViewUtils          = require("utils/ViewUtils");
    
    var PREFERENCES_CLIENT_ID = "com.adobe.brackets.Editor",
        defaultPrefs = { useTabChar: false, tabSize: 4, indentUnit: 4 };
    
    /** Editor preferences */
    var _prefs = PreferencesManager.getPreferenceStorage(PREFERENCES_CLIENT_ID, defaultPrefs);
    
    /** @type {boolean}  Global setting: When inserting new text, use tab characters? (instead of spaces) */
    var _useTabChar = _prefs.getValue("useTabChar");
    
    /** @type {boolean}  Global setting: Tab size */
    var _tabSize = _prefs.getValue("tabSize");
    
    /** @type {boolean}  Global setting: Indent unit (i.e. number of spaces when indenting) */
    var _indentUnit = _prefs.getValue("indentUnit");
    
    /**
     * @private
     * Handle Tab key press.
     * @param {!CodeMirror} instance CodeMirror instance.
     */
    function _handleTabKey(instance) {
        // Tab key handling is done as follows:
        // 1. If the selection is before any text and the indentation is to the left of 
        //    the proper indentation then indent it to the proper place. Otherwise,
        //    add another tab. In either case, move the insertion point to the 
        //    beginning of the text.
        // 2. If the selection is after the first non-space character, and is not an 
        //    insertion point, indent the entire line(s).
        // 3. If the selection is after the first non-space character, and is an 
        //    insertion point, insert a tab character or the appropriate number 
        //    of spaces to pad to the nearest tab boundary.
        var from = instance.getCursor(true),
            to = instance.getCursor(false),
            line = instance.getLine(from.line),
            indentAuto = false,
            insertTab = false;
        
        if (from.line === to.line) {
            if (line.search(/\S/) > to.ch || to.ch === 0) {
                indentAuto = true;
            }
        }

        if (indentAuto) {
            var currentLength = line.length;
            CodeMirror.commands.indentAuto(instance);
            // If the amount of whitespace didn't change, insert another tab
            if (instance.getLine(from.line).length === currentLength) {
                insertTab = true;
                to.ch = 0;
            }
        } else if (instance.somethingSelected()) {
            CodeMirror.commands.indentMore(instance);
        } else {
            insertTab = true;
        }
        
        if (insertTab) {
            if (instance.getOption("indentWithTabs")) {
                CodeMirror.commands.insertTab(instance);
            } else {
                var i, ins = "", numSpaces = _indentUnit;
                numSpaces -= to.ch % numSpaces;
                for (i = 0; i < numSpaces; i++) {
                    ins += " ";
                }
                instance.replaceSelection(ins, "end");
            }
        }
    }
    
    /**
     * @private
     * Handle left arrow, right arrow, backspace and delete keys when soft tabs are used.
     * @param {!CodeMirror} instance CodeMirror instance 
     * @param {number} direction Direction of movement: 1 for forward, -1 for backward
     * @param {function} functionName name of the CodeMirror function to call
     * @return {boolean} true if key was handled
     */
    function _handleSoftTabNavigation(instance, direction, functionName) {
        var handled = false;
        if (!instance.getOption("indentWithTabs")) {
            var cursor = instance.getCursor(),
                jump = cursor.ch % _indentUnit,
                line = instance.getLine(cursor.line);

            if (direction === 1) {
                jump = _indentUnit - jump;

                if (cursor.ch + jump > line.length) { // Jump would go beyond current line
                    return false;
                }

                if (line.substr(cursor.ch, jump).search(/\S/) === -1) {
                    instance[functionName](jump, "char");
                    handled = true;
                }
            } else {
                // Quick exit if we are at the beginning of the line
                if (cursor.ch === 0) {
                    return false;
                }
                
                // If we are on the tab boundary, jump by the full amount, 
                // but not beyond the start of the line.
                if (jump === 0) {
                    jump = _indentUnit;
                }

                // Search backwards to the first non-space character
                var offset = line.substr(cursor.ch - jump, jump).search(/\s*$/g);

                if (offset !== -1) { // Adjust to jump to first non-space character
                    jump -= offset;
                }

                if (jump > 0) {
                    instance[functionName](-jump, "char");
                    handled = true;
                }
            }
        }

        return handled;
    }
    
    /**
     * Checks if the user just typed a closing brace/bracket/paren, and considers automatically
     * back-indenting it if so.
     */
    function _checkElectricChars(jqEvent, editor, event) {
        var instance = editor._codeMirror;
        if (event.type === "keypress") {
            var keyStr = String.fromCharCode(event.which || event.keyCode);
            if (/[\]\{\}\)]/.test(keyStr)) {
                // If all text before the cursor is whitespace, auto-indent it
                var cursor = instance.getCursor();
                var lineStr = instance.getLine(cursor.line);
                var nonWS = lineStr.search(/\S/);
                
                if (nonWS === -1 || nonWS >= cursor.ch) {
                    // Need to do the auto-indent on a timeout to ensure
                    // the keypress is handled before auto-indenting.
                    // This is the same timeout value used by the
                    // electricChars feature in CodeMirror.
                    window.setTimeout(function () {
                        instance.indentLine(cursor.line);
                    }, 75);
                }
            }
        }
    }

    function _handleKeyEvents(jqEvent, editor, event) {
        _checkElectricChars(jqEvent, editor, event);

        // Pass the key event to the code hint manager. It may call preventDefault() on the event.
        CodeHintManager.handleKeyEvent(editor, event);
    }

    function _handleSelectAll() {
        var editor = EditorManager.getFocusedEditor();
        if (editor) {
            editor._selectAllVisible();
        }
    }
    
    /**
     * List of all current (non-destroy()ed) Editor instances. Needed when changing global preferences
     * that affect all editors, e.g. tabbing or color scheme settings.
     * @type {Array.<Editor>}
     */
    var _instances = [];
    
    
    /**
     * @constructor
     *
     * Creates a new CodeMirror editor instance bound to the given Document. The Document need not have
     * a "master" Editor realized yet, even if makeMasterEditor is false; in that case, the first time
     * an edit occurs we will automatically ask EditorManager to create a "master" editor to render the
     * Document modifiable.
     *
     * ALWAYS call destroy() when you are done with an Editor - otherwise it will leak a Document ref.
     *
     * @param {!Document} document  
     * @param {!boolean} makeMasterEditor  If true, this Editor will set itself as the (secret) "master"
     *          Editor for the Document. If false, this Editor will attach to the Document as a "slave"/
     *          secondary editor.
     * @param {!string} mode  Syntax-highlighting language mode; "" means plain-text mode.
     *          See {@link EditorUtils#getModeFromFileExtension()}.
     * @param {!jQueryObject} container  Container to add the editor to.
     * @param {!Object<string, function(Editor)>} additionalKeys  Mapping of keyboard shortcuts to
     *          custom handler functions. Mapping is in CodeMirror format
     * @param {{startLine: number, endLine: number}=} range If specified, range of lines within the document
     *          to display in this editor. Inclusive.
     */
    function Editor(document, makeMasterEditor, mode, container, additionalKeys, range) {
        var self = this;
        
        _instances.push(this);
        
        // Attach to document: add ref & handlers
        this.document = document;
        document.addRef();
        
        if (range) {    // attach this first: want range updated before we process a change
            this._visibleRange = new TextRange(document, range.startLine, range.endLine);
        }
        
        // store this-bound version of listeners so we can remove them later
        this._handleDocumentChange = this._handleDocumentChange.bind(this);
        this._handleDocumentDeleted = this._handleDocumentDeleted.bind(this);
        $(document).on("change", this._handleDocumentChange);
        $(document).on("deleted", this._handleDocumentDeleted);
        
        // (if makeMasterEditor, we attach the Doc back to ourselves below once we're fully initialized)
        
        this._inlineWidgets = [];
        
        // Editor supplies some standard keyboard behavior extensions of its own
        var codeMirrorKeyMap = {
            "Tab": _handleTabKey,
            "Shift-Tab": "indentLess",

            "Left": function (instance) {
                if (!_handleSoftTabNavigation(instance, -1, "moveH")) {
                    CodeMirror.commands.goCharLeft(instance);
                }
            },
            "Right": function (instance) {
                if (!_handleSoftTabNavigation(instance, 1, "moveH")) {
                    CodeMirror.commands.goCharRight(instance);
                }
            },
            "Backspace": function (instance) {
                if (!_handleSoftTabNavigation(instance, -1, "deleteH")) {
                    CodeMirror.commands.delCharBefore(instance);
                }
            },
            "Delete": function (instance) {
                if (!_handleSoftTabNavigation(instance, 1, "deleteH")) {
                    CodeMirror.commands.delCharAfter(instance);
                }
            },
            "Esc": function (instance) {
                self.removeAllInlineWidgets();
            },
            "'>'": function (cm) { cm.closeTag(cm, '>'); },
            "'/'": function (cm) { cm.closeTag(cm, '/'); }
        };
        
        EditorManager.mergeExtraKeys(self, codeMirrorKeyMap, additionalKeys);
        
        // We'd like null/"" to mean plain text mode. CodeMirror defaults to plaintext for any
        // unrecognized mode, but it complains on the console in that fallback case: so, convert
        // here so we're always explicit, avoiding console noise.
        if (!mode) {
            mode = "text/plain";
        }
        
        // Create the CodeMirror instance
        // (note: CodeMirror doesn't actually require using 'new', but jslint complains without it)
        this._codeMirror = new CodeMirror(container, {
            electricChars: false,   // we use our own impl of this to avoid CodeMirror bugs; see _checkElectricChars()
            indentWithTabs: _useTabChar,
            tabSize: _tabSize,
            indentUnit: _indentUnit,
            lineNumbers: true,
            matchBrackets: true,
            dragDrop: false,    // work around issue #1123
            extraKeys: codeMirrorKeyMap
        });
        
        // Can't get CodeMirror's focused state without searching for
        // CodeMirror-focused. Instead, track focus via onFocus and onBlur
        // options and track state with this._focused
        this._focused = false;
        
        this._installEditorListeners();
        
        $(this)
            .on("keyEvent", _handleKeyEvents)
            .on("change", this._handleEditorChange.bind(this));
        
        // Set code-coloring mode BEFORE populating with text, to avoid a flash of uncolored text
        this._codeMirror.setOption("mode", mode);
        
        // Initially populate with text. This will send a spurious change event, so need to make
        // sure this is understood as a 'sync from document' case, not a genuine edit
        this._duringSync = true;
        this._resetText(document.getText());
        this._duringSync = false;
        
        if (range) {
            // Hide all lines other than those we want to show. We do this rather than trimming the
            // text itself so that the editor still shows accurate line numbers.
            this._codeMirror.operation(function () {
                if (range.startLine > 0) {
                    self._hideLines(0, range.startLine);
                }
                
                var end = range.endLine + 1;
                if (end < self.lineCount()) {
                    self._hideLines(end, self.lineCount());
                }
            });
            this.setCursorPos(range.startLine, 0);
        }

        // Now that we're fully initialized, we can point the document back at us if needed
        if (makeMasterEditor) {
            document._makeEditable(this);
        }
        
        // Add scrollTop property to this object for the scroll shadow code to use
        Object.defineProperty(this, "scrollTop", {
            get: function () {
                return this._codeMirror.getScrollInfo().top;
            }
        });
    }
    
    /**
     * Removes this editor from the DOM and detaches from the Document. If this is the "master"
     * Editor that is secretly providing the Document's backing state, then the Document reverts to
     * a read-only string-backed mode.
     */
    Editor.prototype.destroy = function () {
        // CodeMirror docs for getWrapperElement() say all you have to do is "Remove this from your
        // tree to delete an editor instance."
        $(this.getRootElement()).remove();
        
        _instances.splice(_instances.indexOf(this), 1);
        
        // Disconnect from Document
        this.document.releaseRef();
        $(this.document).off("change", this._handleDocumentChange);
        $(this.document).off("deleted", this._handleDocumentDeleted);
        
        if (this._visibleRange) {   // TextRange also refs the Document
            this._visibleRange.dispose();
        }
        
        // If we're the Document's master editor, disconnecting from it has special meaning
        if (this.document._masterEditor === this) {
            this.document._makeNonEditable();
        }
        
        // Destroying us destroys any inline widgets we're hosting. Make sure their closeCallbacks
        // run, at least, since they may also need to release Document refs
        this._inlineWidgets.forEach(function (inlineWidget) {
            inlineWidget.onClosed();
        });
    };
    
        
    /** 
     * Handles Select All specially when we have a visible range in order to work around
     * bugs in CodeMirror when lines are hidden.
     */
    Editor.prototype._selectAllVisible = function () {
        var startLine = this.getFirstVisibleLine(),
            endLine = this.getLastVisibleLine();
        this.setSelection({line: startLine, ch: 0},
                          {line: endLine, ch: this.document.getLine(endLine).length});
    };
    
    /**
     * Ensures that the lines that are actually hidden in the inline editor correspond to
     * the desired visible range.
     */
    Editor.prototype._updateHiddenLines = function () {
        if (this._visibleRange) {
            var cm = this._codeMirror,
                self = this;
            cm.operation(function () {
                // TODO: could make this more efficient by only iterating across the min-max line
                // range of the union of all changes
                self._hideLines(0, self._visibleRange.startLine);
                self._hideLines(self._visibleRange.endLine + 1, self.lineCount());
            });
        }
    };
    
    Editor.prototype._applyChanges = function (changeList) {
        // _visibleRange has already updated via its own Document listener. See if this change caused
        // it to lose sync. If so, our whole view is stale - signal our owner to close us.
        if (this._visibleRange) {
            if (this._visibleRange.startLine === null || this._visibleRange.endLine === null) {
                $(this).triggerHandler("lostContent");
                return;
            }
        }
        
        // Apply text changes to CodeMirror editor
        var cm = this._codeMirror;
        cm.operation(function () {
            var change, newText;
            for (change = changeList; change; change = change.next) {
                newText = change.text.join('\n');
                if (!change.from || !change.to) {
                    if (change.from || change.to) {
                        console.assert(false, "Change record received with only one end undefined--replacing entire text");
                    }
                    cm.setValue(newText);
                } else {
                    cm.replaceRange(newText, change.from, change.to);
                }
                
            }
        });
        
        // The update above may have inserted new lines - must hide any that fall outside our range
        this._updateHiddenLines();
    };
    
    /**
     * Responds to changes in the CodeMirror editor's text, syncing the changes to the Document.
     * There are several cases where we want to ignore a CodeMirror change:
     *  - if we're the master editor, editor changes can be ignored because Document is already listening
     *    for our changes
     *  - if we're a secondary editor, editor changes should be ignored if they were caused by us reacting
     *    to a Document change
     */
    Editor.prototype._handleEditorChange = function (event, editor, changeList) {
        // we're currently syncing from the Document, so don't echo back TO the Document
        if (this._duringSync) {
            return;
        }
        
        // Secondary editor: force creation of "master" editor backing the model, if doesn't exist yet
        this.document._ensureMasterEditor();
        
        if (this.document._masterEditor !== this) {
            // Secondary editor:
            // we're not the ground truth; if we got here, this was a real editor change (not a
            // sync from the real ground truth), so we need to sync from us into the document
            // (which will directly push the change into the master editor).
            // FUTURE: Technically we should add a replaceRange() method to Document and go through
            // that instead of talking to its master editor directly. It's not clear yet exactly
            // what the right Document API would be, though.
            this._duringSync = true;
            this.document._masterEditor._applyChanges(changeList);
            this._duringSync = false;
            
            // Update which lines are hidden inside our editor, since we're not going to go through
            // _applyChanges() in our own editor.
            this._updateHiddenLines();
        }
        // Else, Master editor:
        // we're the ground truth; nothing else to do, since Document listens directly to us
        // note: this change might have been a real edit made by the user, OR this might have
        // been a change synced from another editor
        
        CodeHintManager.handleChange(this);
    };
    
    /**
     * Responds to changes in the Document's text, syncing the changes into our CodeMirror instance.
     * There are several cases where we want to ignore a Document change:
     *  - if we're the master editor, Document changes should be ignored becuase we already have the right
     *    text (either the change originated with us, or it has already been set into us by Document)
     *  - if we're a secondary editor, Document changes should be ignored if they were caused by us sending
     *    the document an editor change that originated with us
     */
    Editor.prototype._handleDocumentChange = function (event, doc, changeList) {
        var change;
        
        // we're currently syncing to the Document, so don't echo back FROM the Document
        if (this._duringSync) {
            return;
        }
        
        if (this.document._masterEditor !== this) {
            // Secondary editor:
            // we're not the ground truth; and if we got here, this was a Document change that
            // didn't come from us (e.g. a sync from another editor, a direct programmatic change
            // to the document, or a sync from external disk changes)... so sync from the Document
            this._duringSync = true;
            this._applyChanges(changeList);
            this._duringSync = false;
        }
        // Else, Master editor:
        // we're the ground truth; nothing to do since Document change is just echoing our
        // editor changes
    };
    
    /**
     * Responds to the Document's underlying file being deleted. The Document is now basically dead,
     * so we must close.
     */
    Editor.prototype._handleDocumentDeleted = function (event) {
        // Pass the delete event along as the cause (needed in MultiRangeInlineEditor)
        $(this).triggerHandler("lostContent", [event]);
    };
    
    
    /**
     * Install event handlers on the CodeMirror instance, translating them into 
     * jQuery events on the Editor instance.
     */
    Editor.prototype._installEditorListeners = function () {
        var self = this;
        
        // onKeyEvent is an option in CodeMirror rather than an event--it's a
        // low-level hook for all keyboard events rather than a specific event. For
        // our purposes, though, it's convenient to treat it as an event internally,
        // so we bridge it to jQuery events the same way we do ordinary CodeMirror 
        // events.
        this._codeMirror.setOption("onKeyEvent", function (instance, event) {
            $(self).triggerHandler("keyEvent", [self, event]);
            return event.defaultPrevented;   // false tells CodeMirror we didn't eat the event
        });
        
        // FUTURE: if this list grows longer, consider making this a more generic mapping
        // NOTE: change is a "private" event--others shouldn't listen to it on Editor, only on
        // Document
        this._codeMirror.on("change", function (instance, changeList) {
            $(self).triggerHandler("change", [self, changeList]);
        });
        this._codeMirror.on("cursorActivity", function (instance) {
            $(self).triggerHandler("cursorActivity", [self]);
        });
        this._codeMirror.on("scroll", function (instance) {
            // If this editor is visible, close all dropdowns on scroll.
            // (We don't want to do this if we're just scrolling in a non-visible editor
            // in response to some document change event.)
            if (self.isFullyVisible()) {
                Menus.closeAll();
            }

            $(self).triggerHandler("scroll", [self]);
        
            // notify all inline widgets of a position change
            self._fireWidgetOffsetTopChanged(self.getFirstVisibleLine() - 1);
        });

<<<<<<< HEAD
        // Convert CodeMirror onFocus events to EditorManager focusedEditorChanged
        this._codeMirror.on("focus", function () {
=======
        // Convert CodeMirror onFocus events to EditorManager activeEditorChanged
        this._codeMirror.setOption("onFocus", function () {
>>>>>>> 99c76056
            self._focused = true;
            EditorManager._notifyActiveEditorChanged(self);
        });
        
        this._codeMirror.on("blur", function () {
            self._focused = false;
            // EditorManager only cares about other Editors gaining focus, so we don't notify it of anything here
        });
    };
    
    /**
     * Sets the contents of the editor and clears the undo/redo history. Dispatches a change event.
     * Semi-private: only Document should call this.
     * @param {!string} text
     */
    Editor.prototype._resetText = function (text) {
        var perfTimerName = PerfUtils.markStart("Edtitor._resetText()\t" + (!this.document || this.document.file.fullPath));

        var cursorPos = this.getCursorPos(),
            scrollPos = this.getScrollPos();
        
        // This *will* fire a change event, but we clear the undo immediately afterward
        this._codeMirror.setValue(text);
        
        // Make sure we can't undo back to the empty state before setValue()
        this._codeMirror.clearHistory();
        
        // restore cursor and scroll positions
        this.setCursorPos(cursorPos);
        this.setScrollPos(scrollPos.x, scrollPos.y);

        PerfUtils.addMeasurement(perfTimerName);
    };
    
    
    /**
     * Gets the current cursor position within the editor. If there is a selection, returns whichever
     * end of the range the cursor lies at.
     * @param {boolean} expandTabs If true, return the actual visual column number instead of the character offset in
     *      the "ch" property.
     * @return !{line:number, ch:number}
     */
    Editor.prototype.getCursorPos = function (expandTabs) {
        var cursor = this._codeMirror.getCursor();
        
        if (expandTabs) {
            var line    = this._codeMirror.getRange({line: cursor.line, ch: 0}, cursor),
                tabSize = Editor.getTabSize(),
                column  = 0,
                i;

            for (i = 0; i < line.length; i++) {
                if (line[i] === '\t') {
                    column += (tabSize - (column % tabSize));
                } else {
                    column++;
                }
            }
            
            cursor.ch = column;
        }
        
        return cursor;
    };
    
    /**
     * Sets the cursor position within the editor. Removes any selection.
     * @param {number} line The 0 based line number.
     * @param {number=} ch  The 0 based character position; treated as 0 if unspecified.
     */
    Editor.prototype.setCursorPos = function (line, ch) {
        this._codeMirror.setCursor(line, ch);
    };

    /**
     * Given a position, returns its index within the text (assuming \n newlines)
     * @param {!{line:number, ch:number}}
     * @return {number}
     */
    Editor.prototype.indexFromPos = function (coords) {
        return this._codeMirror.indexFromPos(coords);
    };

    /**
     * Returns true if pos is between start and end (inclusive at both ends)
     * @param {{line:number, ch:number}} pos
     * @param {{line:number, ch:number}} start
     * @param {{line:number, ch:number}} end
     *
     */
    Editor.prototype.posWithinRange = function (pos, start, end) {
        var startIndex = this.indexFromPos(start),
            endIndex = this.indexFromPos(end),
            posIndex = this.indexFromPos(pos);

        return posIndex >= startIndex && posIndex <= endIndex;
    };
    
    /**
     * @return {boolean} True if there's a text selection; false if there's just an insertion point
     */
    Editor.prototype.hasSelection = function () {
        return this._codeMirror.somethingSelected();
    };
    
    /**
     * Gets the current selection. Start is inclusive, end is exclusive. If there is no selection,
     * returns the current cursor position as both the start and end of the range (i.e. a selection
     * of length zero).
     * @return {!{start:{line:number, ch:number}, end:{line:number, ch:number}}}
     */
    Editor.prototype.getSelection = function () {
        var selStart = this._codeMirror.getCursor(true),
            selEnd   = this._codeMirror.getCursor(false);
        return { start: selStart, end: selEnd };
    };
    
    /**
     * @return {!string} The currently selected text, or "" if no selection. Includes \n if the
     * selection spans multiple lines (does NOT reflect the Document's line-endings style).
     */
    Editor.prototype.getSelectedText = function () {
        return this._codeMirror.getSelection();
    };
    
    /**
     * Sets the current selection. Start is inclusive, end is exclusive. Places the cursor at the
     * end of the selection range.
     * @param {!{line:number, ch:number}} start
     * @param {!{line:number, ch:number}} end
     */
    Editor.prototype.setSelection = function (start, end) {
        this._codeMirror.setSelection(start, end);
    };

    /**
     * Selects word that the given pos lies within or adjacent to. If pos isn't touching a word
     * (e.g. within a token like "//"), moves the cursor to pos without selecting a range.
     * Adapted from selectWordAt() in CodeMirror v2.
     * @param {!{line:number, ch:number}}
     */
    Editor.prototype.selectWordAt = function (pos) {
        var line = this.document.getLine(pos.line),
            start = pos.ch,
            end = pos.ch;
        
        function isWordChar(ch) {
            return (/\w/).test(ch) || ch.toUpperCase() !== ch.toLowerCase();
        }
        
        while (start > 0 && isWordChar(line.charAt(start - 1))) {
            --start;
        }
        while (end < line.length && isWordChar(line.charAt(end))) {
            ++end;
        }
        this.setSelection({line: pos.line, ch: start}, {line: pos.line, ch: end});
    };
    
    /**
     * Gets the total number of lines in the the document (includes lines not visible in the viewport)
     * @returns {!number}
     */
    Editor.prototype.lineCount = function () {
        return this._codeMirror.lineCount();
    };
    
    /**
     * Gets the number of the first visible line in the editor.
     * @returns {number} The 0-based index of the first visible line.
     */
    Editor.prototype.getFirstVisibleLine = function () {
        return (this._visibleRange ? this._visibleRange.startLine : 0);
    };
    
    /**
     * Gets the number of the last visible line in the editor.
     * @returns {number} The 0-based index of the last visible line.
     */
    Editor.prototype.getLastVisibleLine = function () {
        return (this._visibleRange ? this._visibleRange.endLine : this.lineCount() - 1);
    };

    /* Hides the specified line number in the editor
     * @param {!from} line to start hiding from (inclusive)
     * @param {!to} line to end hiding at (exclusive)
     */
    Editor.prototype._hideLines = function (from, to) {
        var value = this._codeMirror.markText(
            {line: from, ch: 0},
            {line: to - 1, ch: this._codeMirror.getLine(to - 1).length},
            {collapsed: true}
        );
        
        // when this line is hidden, notify all following inline widgets of a position change
        this._fireWidgetOffsetTopChanged(from);
        
        return value;
    };

    /**
     * Gets the total height of the document in pixels (not the viewport)
     * @param {!boolean} includePadding
     * @returns {!number} height in pixels
     */
    Editor.prototype.totalHeight = function (includePadding) {
        // TODO: need to port totalHeight()
        // return this._codeMirror.totalHeight(includePadding);        
        return 400;
    };

    /**
     * Gets the scroller element from the editor.
     * @returns {!HTMLDivElement} scroller
     */
    Editor.prototype.getScrollerElement = function () {
        return this._codeMirror.getScrollerElement();
    };
    
    /**
     * Gets the root DOM node of the editor.
     * @returns {!HTMLDivElement} The editor's root DOM node.
     */
    Editor.prototype.getRootElement = function () {
        return this._codeMirror.getWrapperElement();
    };
    
    /**
     * Gets the lineSpace element within the editor (the container around the individual lines of code).
     * FUTURE: This is fairly CodeMirror-specific. Logic that depends on this may break if we switch
     * editors.
     * @returns {!HTMLDivElement} The editor's lineSpace element.
     */
    Editor.prototype._getLineSpaceElement = function () {
        return $(".CodeMirror-lines", this.getScrollerElement()).children().get(0);
    };
    
    /**
     * Returns the current scroll position of the editor.
     * @returns {{x:number, y:number}} The x,y scroll position in pixels
     */
    Editor.prototype.getScrollPos = function () {
        var scrollInfo = this._codeMirror.getScrollInfo();
        return { x: scrollInfo.left, y: scrollInfo.top };
    };
    
    /**
     * Sets the current scroll position of the editor.
     * @param {number} x scrollLeft position in pixels
     * @param {number} y scrollTop position in pixels
     */
    Editor.prototype.setScrollPos = function (x, y) {
        this._codeMirror.scrollTo(x, y);
    };

    /**
     * Adds an inline widget below the given line. If any inline widget was already open for that
     * line, it is closed without warning.
     * @param {!{line:number, ch:number}} pos  Position in text to anchor the inline.
     * @param {!InlineWidget} inlineWidget The widget to add.
     */
    Editor.prototype.addInlineWidget = function (pos, inlineWidget) {
        var self = this;
        inlineWidget.info = this._codeMirror.addLineWidget(pos.line, inlineWidget.htmlContent, { coverGutter: true });
        CodeMirror.on(inlineWidget.info.line, "delete", function () {
            self._removeInlineWidgetInternal(inlineWidget);
            inlineWidget.onClosed();
        });
        this._inlineWidgets.push(inlineWidget);
        inlineWidget.onAdded();
        this._codeMirror.refresh();
        
        // once this widget is added, notify all following inline widgets of a position change
        this._fireWidgetOffsetTopChanged(pos.line);
    };
    
    /**
     * Removes all inline widgets
     */
    Editor.prototype.removeAllInlineWidgets = function () {
        // copy the array because _removeInlineWidgetInternal will modifying the original
        var widgets = [].concat(this.getInlineWidgets());
        
        widgets.forEach(function (widget) {
            this.removeInlineWidget(widget);
        }, this);
    };
    
    /**
     * Removes the given inline widget.
     * @param {number} inlineWidget The widget to remove.
     */
    Editor.prototype.removeInlineWidget = function (inlineWidget) {
        var lineNum = this._getInlineWidgetLineNumber(inlineWidget);
        
        // _removeInlineWidgetInternal will get called from the destroy callback in CodeMirror.
        this._codeMirror.removeLineWidget(inlineWidget.info);
        
        // once this widget is removed, notify all following inline widgets of a position change
        this._fireWidgetOffsetTopChanged(lineNum);
    };
    
    /**
     * Cleans up the given inline widget from our internal list of widgets.
     * @param {number} inlineId  id returned by addInlineWidget().
     */
    Editor.prototype._removeInlineWidgetInternal = function (inlineWidget) {
        var i;
        var l = this._inlineWidgets.length;
        for (i = 0; i < l; i++) {
            if (this._inlineWidgets[i] === inlineWidget) {
                this._inlineWidgets.splice(i, 1);
                break;
            }
        }
    };

    /**
     * Returns a list of all inline widgets currently open in this editor. Each entry contains the
     * inline's id, and the data parameter that was passed to addInlineWidget().
     * @return {!Array.<{id:number, data:Object}>}
     */
    Editor.prototype.getInlineWidgets = function () {
        return this._inlineWidgets;
    };

    /**
     * Sets the height of an inline widget in this editor. 
     * @param {!InlineWidget} inlineWidget The widget whose height should be set.
     * @param {!number} height The height of the widget.
     * @param {boolean} ensureVisible Whether to scroll the entire widget into view.
     */
    Editor.prototype.setInlineWidgetHeight = function (inlineWidget, height, ensureVisible) {
        var node = inlineWidget.htmlContent,
            oldHeight = (node && $(node).height()) || 0;
        
        // TODO: handle ensureVisible
        $(node).height(height);
        
        // update position for all following inline editors
        if (oldHeight !== height) {
            var lineNum = this._getInlineWidgetLineNumber(inlineWidget);
            this._fireWidgetOffsetTopChanged(lineNum);
        }
    };
    
    /**
     * @private
     * Get the starting line number for an inline widget.
     * @param {!InlineWidget} inlineWidget 
     * @return {number} The line number of the widget or -1 if not found.
     */
    Editor.prototype._getInlineWidgetLineNumber = function (inlineWidget) {
        return this._codeMirror.getLineNumber(inlineWidget.info.line);
    };
    
    /**
     * @private
     * Fire "offsetTopChanged" events when inline editor positions change due to
     * height changes of other inline editors.
     * @param {!InlineWidget} inlineWidget 
     */
    Editor.prototype._fireWidgetOffsetTopChanged = function (lineNum) {
        var self = this,
            otherLineNum;
        
        this.getInlineWidgets().forEach(function (other) {
            otherLineNum = self._getInlineWidgetLineNumber(other);
            
            if (otherLineNum > lineNum) {
                $(other).triggerHandler("offsetTopChanged");
            }
        });
    };
    
    /** Gives focus to the editor control */
    Editor.prototype.focus = function () {
        this._codeMirror.focus();
    };
    
    /** Returns true if the editor has focus */
    Editor.prototype.hasFocus = function () {
        return this._focused;
    };
    
    /**
     * Re-renders the editor UI
     */
    Editor.prototype.refresh = function (handleResize) {
        this._codeMirror.refresh();
        if (handleResize) {
            // If the editor has been resized, the position of inline widgets relative to the
            // browser window might have changed.
            this._fireWidgetOffsetTopChanged(0);
        }
    };
    
    /**
     * Re-renders the editor, and all children inline editors.
     */
    Editor.prototype.refreshAll = function () {
        this.refresh();
        this.getInlineWidgets().forEach(function (inlineWidget) {
            inlineWidget.refresh();
        });
    };
    
    /**
     * Shows or hides the editor within its parent. Does not force its ancestors to
     * become visible.
     * @param {boolean} show true to show the editor, false to hide it
     */
    Editor.prototype.setVisible = function (show) {
        $(this.getRootElement()).css("display", (show ? "" : "none"));
        this._codeMirror.refresh();
        if (show) {
            this._inlineWidgets.forEach(function (inlineWidget) {
                inlineWidget.onParentShown();
            });
        }
    };
    
    /**
     * Returns true if the editor is fully visible--i.e., is in the DOM, all ancestors are
     * visible, and has a non-zero width/height.
     */
    Editor.prototype.isFullyVisible = function () {
        return $(this.getRootElement()).is(":visible");
    };
    
    /**
     * Gets the syntax-highlighting mode for the current selection or cursor position. (The mode may
     * vary within one file due to embedded languages, e.g. JS embedded in an HTML script block).
     *
     * Returns null if the mode at the start of the selection differs from the mode at the end -
     * an *approximation* of whether the mode is consistent across the whole range (a pattern like
     * A-B-A would return A as the mode, not null).
     *
     * @return {?(Object|String)} Object or Name of syntax-highlighting mode; see {@link EditorUtils#getModeFromFileExtension()}.
     */
    Editor.prototype.getModeForSelection = function () {
        var sel = this.getSelection();
        
        // Check for mixed mode info (meaning mode varies depending on position)
        // TODO (#921): this only works for certain mixed modes; some do not expose this info
        var startState = this._codeMirror.getTokenAt(sel.start).state;
        if (startState.mode) {
            var startMode = startState.mode;
            
            // If mixed mode, check that mode is the same at start & end of selection
            if (sel.start.line !== sel.end.line || sel.start.ch !== sel.end.ch) {
                var endState = this._codeMirror.getTokenAt(sel.end).state;
                var endMode = endState.mode;
                if (startMode !== endMode) {
                    return null;
                }
            }
            return startMode;
            
        } else {
            // Mode does not vary: just use the editor-wide mode
            return this._codeMirror.getOption("mode");
        }
    };
    
    /**
     * Gets the syntax-highlighting mode for the document.
     *
     * @return {Object|String} Object or Name of syntax-highlighting mode; see {@link EditorUtils#getModeFromFileExtension()}.
     */
    Editor.prototype.getModeForDocument = function () {
        return this._codeMirror.getOption("mode");
    };
    
    /**
     * Sets the syntax-highlighting mode for the document.
     *
     * @param {string} mode Name of syntax highlighting mode.
     */
    Editor.prototype.setModeForDocument = function (mode) {
        this._codeMirror.setOption("mode", mode);
    };

    /**
     * The Document we're bound to
     * @type {!Document}
     */
    Editor.prototype.document = null;
    
    /**
     * If true, we're in the middle of syncing to/from the Document. Used to ignore spurious change
     * events caused by us (vs. change events caused by others, which we need to pay attention to).
     * @type {!boolean}
     */
    Editor.prototype._duringSync = false;
    
    /**
     * @private
     * NOTE: this is actually "semi-private": EditorManager also accesses this field... as well as
     * a few other modules. However, we should try to gradually move most code away from talking to
     * CodeMirror directly.
     * @type {!CodeMirror}
     */
    Editor.prototype._codeMirror = null;
    
    /**
     * @private
     * @type {!Array.<{id:number, data:Object}>}
     */
    Editor.prototype._inlineWidgets = null;

    /**
     * @private
     * @type {?TextRange}
     */
    Editor.prototype._visibleRange = null;
    
    
    // Global settings that affect all Editor instances (both currently open Editors as well as those created
    // in the future)

    /**
     * Sets whether to use tab characters (vs. spaces) when inserting new text. Affects all Editors.
     * @param {boolean} value
     */
    Editor.setUseTabChar = function (value) {
        _useTabChar = value;
        _instances.forEach(function (editor) {
            editor._codeMirror.setOption("indentWithTabs", _useTabChar);
        });
        
        _prefs.setValue("useTabChar", Boolean(_useTabChar));
    };
    
    /** @type {boolean} Gets whether all Editors use tab characters (vs. spaces) when inserting new text */
    Editor.getUseTabChar = function (value) {
        return _useTabChar;
    };

    /**
     * Sets tab character width. Affects all Editors.
     * @param {number} value
     */
    Editor.setTabSize = function (value) {
        _tabSize = value;
        _instances.forEach(function (editor) {
            editor._codeMirror.setOption("tabSize", _tabSize);
        });
        
        _prefs.setValue("tabSize", _tabSize);
    };
    
    /** @type {number} Get indent unit  */
    Editor.getTabSize = function (value) {
        return _tabSize;
    };

    /**
     * Sets indentation width. Affects all Editors.
     * @param {number} value
     */
    Editor.setIndentUnit = function (value) {
        _indentUnit = value;
        _instances.forEach(function (editor) {
            editor._codeMirror.setOption("indentUnit", _indentUnit);
        });
        
        _prefs.setValue("indentUnit", _indentUnit);
    };
    
    /** @type {number} Get indentation width */
    Editor.getIndentUnit = function (value) {
        return _indentUnit;
    };
    
    // Global commands that affect the currently focused Editor instance, wherever it may be
    CommandManager.register(Strings.CMD_SELECT_ALL,     Commands.EDIT_SELECT_ALL, _handleSelectAll);

    // Define public API
    exports.Editor = Editor;
});<|MERGE_RESOLUTION|>--- conflicted
+++ resolved
@@ -610,13 +610,8 @@
             self._fireWidgetOffsetTopChanged(self.getFirstVisibleLine() - 1);
         });
 
-<<<<<<< HEAD
-        // Convert CodeMirror onFocus events to EditorManager focusedEditorChanged
+        // Convert CodeMirror onFocus events to EditorManager activeEditorChanged
         this._codeMirror.on("focus", function () {
-=======
-        // Convert CodeMirror onFocus events to EditorManager activeEditorChanged
-        this._codeMirror.setOption("onFocus", function () {
->>>>>>> 99c76056
             self._focused = true;
             EditorManager._notifyActiveEditorChanged(self);
         });
