/*
 * Copyright (c) 2012 Adobe Systems Incorporated. All rights reserved.
 *  
 * Permission is hereby granted, free of charge, to any person obtaining a
 * copy of this software and associated documentation files (the "Software"), 
 * to deal in the Software without restriction, including without limitation 
 * the rights to use, copy, modify, merge, publish, distribute, sublicense, 
 * and/or sell copies of the Software, and to permit persons to whom the 
 * Software is furnished to do so, subject to the following conditions:
 *  
 * The above copyright notice and this permission notice shall be included in
 * all copies or substantial portions of the Software.
 *  
 * THE SOFTWARE IS PROVIDED "AS IS", WITHOUT WARRANTY OF ANY KIND, EXPRESS OR
 * IMPLIED, INCLUDING BUT NOT LIMITED TO THE WARRANTIES OF MERCHANTABILITY, 
 * FITNESS FOR A PARTICULAR PURPOSE AND NONINFRINGEMENT. IN NO EVENT SHALL THE
 * AUTHORS OR COPYRIGHT HOLDERS BE LIABLE FOR ANY CLAIM, DAMAGES OR OTHER 
 * LIABILITY, WHETHER IN AN ACTION OF CONTRACT, TORT OR OTHERWISE, ARISING 
 * FROM, OUT OF OR IN CONNECTION WITH THE SOFTWARE OR THE USE OR OTHER 
 * DEALINGS IN THE SOFTWARE.
 * 
 */


/*jslint vars: true, plusplus: true, devel: true, nomen: true, indent: 4, maxerr: 50 */
/*global define, $, CodeMirror, window */

/**
 * Editor is a 1-to-1 wrapper for a CodeMirror editor instance. It layers on Brackets-specific
 * functionality and provides APIs that cleanly pass through the bits of CodeMirror that the rest
 * of our codebase may want to interact with. An Editor is always backed by a Document, and stays
 * in sync with its content; because Editor keeps the Document alive, it's important to always
 * destroy() an Editor that's going away so it can release its Document ref.
 *
 * For now, there's a distinction between the "master" Editor for a Document - which secretly acts
 * as the Document's internal model of the text state - and the multitude of "slave" secondary Editors
 * which, via Document, sync their changes to and from that master.
 *
 * For now, direct access to the underlying CodeMirror object is still possible via _codeMirror --
 * but this is considered deprecated and may go away.
 *  
 * The Editor object dispatches the following events:
 *    - keyEvent -- When any key event happens in the editor (whether it changes the text or not).
 *          Event handlers are passed ({Editor}, {KeyboardEvent}). The 2nd arg is the raw DOM event.
 *          Note: most listeners will only want to respond when event.type === "keypress".
 *    - cursorActivity -- When the user moves the cursor or changes the selection, or an edit occurs.
 *          Note: do not listen to this in order to be generally informed of edits--listen to the
 *          "change" event on Document instead.
 *    - scroll -- When the editor is scrolled, either by user action or programmatically.
 *    - lostContent -- When the backing Document changes in such a way that this Editor is no longer
 *          able to display accurate text. This occurs if the Document's file is deleted, or in certain
 *          Document->editor syncing edge cases that we do not yet support (the latter cause will
 *          eventually go away). 
 *
 * The Editor also dispatches "change" events internally, but you should listen for those on
 * Documents, not Editors.
 *
 * These are jQuery events, so to listen for them you do something like this:
 *    $(editorInstance).on("eventname", handler);
 */
define(function (require, exports, module) {
    "use strict";
    
    var CodeHintManager    = require("editor/CodeHintManager"),
        Commands           = require("command/Commands"),
        CommandManager     = require("command/CommandManager"),
        Menus              = require("command/Menus"),
        PerfUtils          = require("utils/PerfUtils"),
        PreferencesManager = require("preferences/PreferencesManager"),
        Strings            = require("strings"),
        TextRange          = require("document/TextRange").TextRange,
        TokenUtils         = require("utils/TokenUtils"),
        ViewUtils          = require("utils/ViewUtils");
    
<<<<<<< HEAD
    var defaultPrefs = { useTabChar: false, tabSize: 4, indentUnit: 4, closeBrackets: false,
                         showLineNumbers: true, styleActiveLine: false, wordWrap: true };
=======
    var defaultPrefs = { useTabChar: false, tabSize: 4, spaceUnits: 4, closeBrackets: false,
                         showLineNumbers: true, styleActiveLine: true, wordWrap: true };
>>>>>>> 051f2da0
    
    /** Editor preferences */
    var _prefs = PreferencesManager.getPreferenceStorage(module, defaultPrefs);
    //TODO: Remove preferences migration code
    PreferencesManager.handleClientIdChange(_prefs, "com.adobe.brackets.Editor");
    
    /** @type {boolean}  Global setting: When inserting new text, use tab characters? (instead of spaces) */
    var _useTabChar = _prefs.getValue("useTabChar");
    
    /** @type {number}  Global setting: Tab size */
    var _tabSize = _prefs.getValue("tabSize");
    
    /** @type {number}  Global setting: Space units (i.e. number of spaces when indenting) */
    var _spaceUnits = _prefs.getValue("spaceUnits");
    
    /** @type {boolean}  Global setting: Auto closes (, {, [, " and ' */
    var _closeBrackets = _prefs.getValue("closeBrackets");
    
    /** @type {boolean}  Global setting: Show line numbers in the gutter */
    var _showLineNumbers = _prefs.getValue("showLineNumbers");

    /** @type {boolean}  Global setting: Highlight the background of the line that has the cursor */
    var _styleActiveLine = _prefs.getValue("styleActiveLine");

    /** @type {boolean}  Global setting: Auto wrap lines */
    var _wordWrap = _prefs.getValue("wordWrap");

    /** @type {boolean}  Guard flag to prevent focus() reentrancy (via blur handlers), even across Editors */
    var _duringFocus = false;

    /** @type {number}  Constant: ignore upper boundary when centering text */
    var BOUNDARY_CHECK_NORMAL   = 0,
        BOUNDARY_IGNORE_TOP     = 1;

    /**
     * @private
     * Handle Tab key press.
     * @param {!CodeMirror} instance CodeMirror instance.
     */
    function _handleTabKey(instance) {
        // Tab key handling is done as follows:
        // 1. If the selection is before any text and the indentation is to the left of 
        //    the proper indentation then indent it to the proper place. Otherwise,
        //    add another tab. In either case, move the insertion point to the 
        //    beginning of the text.
        // 2. If the selection is after the first non-space character, and is not an 
        //    insertion point, indent the entire line(s).
        // 3. If the selection is after the first non-space character, and is an 
        //    insertion point, insert a tab character or the appropriate number 
        //    of spaces to pad to the nearest tab boundary.
        var from = instance.getCursor(true),
            to = instance.getCursor(false),
            line = instance.getLine(from.line),
            indentAuto = false,
            insertTab = false;
        
        if (from.line === to.line) {
            if (line.search(/\S/) > to.ch || to.ch === 0) {
                indentAuto = true;
            }
        }

        if (indentAuto) {
            var currentLength = line.length;
            CodeMirror.commands.indentAuto(instance);
            // If the amount of whitespace didn't change, insert another tab
            if (instance.getLine(from.line).length === currentLength) {
                insertTab = true;
                to.ch = 0;
            }
        } else if (instance.somethingSelected()) {
            CodeMirror.commands.indentMore(instance);
        } else {
            insertTab = true;
        }
        
        if (insertTab) {
            if (instance.getOption("indentWithTabs")) {
                CodeMirror.commands.insertTab(instance);
            } else {
                var i, ins = "", numSpaces = instance.getOption("indentUnit");
                numSpaces -= to.ch % numSpaces;
                for (i = 0; i < numSpaces; i++) {
                    ins += " ";
                }
                instance.replaceSelection(ins, "end");
            }
        }
    }
    
    /**
     * @private
     * Handle left arrow, right arrow, backspace and delete keys when soft tabs are used.
     * @param {!CodeMirror} instance CodeMirror instance 
     * @param {number} direction Direction of movement: 1 for forward, -1 for backward
     * @param {function} functionName name of the CodeMirror function to call
     * @return {boolean} true if key was handled
     */
    function _handleSoftTabNavigation(instance, direction, functionName) {
        var handled = false;
        if (!instance.getOption("indentWithTabs")) {
            var indentUnit = instance.getOption("indentUnit"),
                cursor     = instance.getCursor(),
                jump       = cursor.ch % indentUnit,
                line       = instance.getLine(cursor.line);

            if (direction === 1) {
                jump = indentUnit - jump;

                if (cursor.ch + jump > line.length) { // Jump would go beyond current line
                    return false;
                }

                if (line.substr(cursor.ch, jump).search(/\S/) === -1) {
                    instance[functionName](jump, "char");
                    handled = true;
                }
            } else {
                // Quick exit if we are at the beginning of the line
                if (cursor.ch === 0) {
                    return false;
                }
                
                // If we are on the tab boundary, jump by the full amount, 
                // but not beyond the start of the line.
                if (jump === 0) {
                    jump = indentUnit;
                }

                // Search backwards to the first non-space character
                var offset = line.substr(cursor.ch - jump, jump).search(/\s*$/g);

                if (offset !== -1) { // Adjust to jump to first non-space character
                    jump -= offset;
                }

                if (jump > 0) {
                    instance[functionName](-jump, "char");
                    handled = true;
                }
            }
        }

        return handled;
    }
    
    /**
     * Checks if the user just typed a closing brace/bracket/paren, and considers automatically
     * back-indenting it if so.
     */
    function _checkElectricChars(jqEvent, editor, event) {
        var instance = editor._codeMirror;
        if (event.type === "keypress") {
            var keyStr = String.fromCharCode(event.which || event.keyCode);
            if (/[\]\{\}\)]/.test(keyStr)) {
                // If all text before the cursor is whitespace, auto-indent it
                var cursor = instance.getCursor();
                var lineStr = instance.getLine(cursor.line);
                var nonWS = lineStr.search(/\S/);
                
                if (nonWS === -1 || nonWS >= cursor.ch) {
                    // Need to do the auto-indent on a timeout to ensure
                    // the keypress is handled before auto-indenting.
                    // This is the same timeout value used by the
                    // electricChars feature in CodeMirror.
                    window.setTimeout(function () {
                        instance.indentLine(cursor.line);
                    }, 75);
                }
            }
        }
    }

    function _handleKeyEvents(jqEvent, editor, event) {
        _checkElectricChars(jqEvent, editor, event);

        // Pass the key event to the code hint manager. It may call preventDefault() on the event.
        CodeHintManager.handleKeyEvent(editor, event);
    }

    /**
     * Helper functions to check options.
     * @param {number} options BOUNDARY_CHECK_NORMAL or BOUNDARY_IGNORE_TOP
     */
    function _checkTopBoundary(options) {
        return (options !== BOUNDARY_IGNORE_TOP);
    }
    function _checkBottomBoundary(options) {
        return true;
    }

    /**
     * List of all current (non-destroy()ed) Editor instances. Needed when changing global preferences
     * that affect all editors, e.g. tabbing or color scheme settings.
     * @type {Array.<Editor>}
     */
    var _instances = [];
    
    
    /**
     * @constructor
     *
     * Creates a new CodeMirror editor instance bound to the given Document. The Document need not have
     * a "master" Editor realized yet, even if makeMasterEditor is false; in that case, the first time
     * an edit occurs we will automatically ask EditorManager to create a "master" editor to render the
     * Document modifiable.
     *
     * ALWAYS call destroy() when you are done with an Editor - otherwise it will leak a Document ref.
     *
     * @param {!Document} document  
     * @param {!boolean} makeMasterEditor  If true, this Editor will set itself as the (secret) "master"
     *          Editor for the Document. If false, this Editor will attach to the Document as a "slave"/
     *          secondary editor.
     * @param {!jQueryObject} container  Container to add the editor to.
     * @param {{startLine: number, endLine: number}=} range If specified, range of lines within the document
     *          to display in this editor. Inclusive.
     */
    function Editor(document, makeMasterEditor, container, range) {
        var self = this;
        
        _instances.push(this);
        
        // Attach to document: add ref & handlers
        this.document = document;
        document.addRef();
        
        if (range) {    // attach this first: want range updated before we process a change
            this._visibleRange = new TextRange(document, range.startLine, range.endLine);
        }
        
        // store this-bound version of listeners so we can remove them later
        this._handleDocumentChange = this._handleDocumentChange.bind(this);
        this._handleDocumentDeleted = this._handleDocumentDeleted.bind(this);
        this._handleDocumentLanguageChanged = this._handleDocumentLanguageChanged.bind(this);
        $(document).on("change", this._handleDocumentChange);
        $(document).on("deleted", this._handleDocumentDeleted);
        $(document).on("languageChanged", this._handleDocumentLanguageChanged);

        var mode = this._getModeFromDocument();
        
        // (if makeMasterEditor, we attach the Doc back to ourselves below once we're fully initialized)
        
        this._inlineWidgets = [];
        
        // Editor supplies some standard keyboard behavior extensions of its own
        var codeMirrorKeyMap = {
            "Tab": _handleTabKey,
            "Shift-Tab": "indentLess",

            "Left": function (instance) {
                if (!_handleSoftTabNavigation(instance, -1, "moveH")) {
                    CodeMirror.commands.goCharLeft(instance);
                }
            },
            "Right": function (instance) {
                if (!_handleSoftTabNavigation(instance, 1, "moveH")) {
                    CodeMirror.commands.goCharRight(instance);
                }
            },
            "Backspace": function (instance) {
                if (!_handleSoftTabNavigation(instance, -1, "deleteH")) {
                    CodeMirror.commands.delCharBefore(instance);
                }
            },
            "Delete": function (instance) {
                if (!_handleSoftTabNavigation(instance, 1, "deleteH")) {
                    CodeMirror.commands.delCharAfter(instance);
                }
            },
            "Esc": function (instance) {
                self.removeAllInlineWidgets();
            },
            "Cmd-Left": "goLineStartSmart"
        };
        
        // Create the CodeMirror instance
        // (note: CodeMirror doesn't actually require using 'new', but jslint complains without it)
        this._codeMirror = new CodeMirror(container, {
            electricChars: false,   // we use our own impl of this to avoid CodeMirror bugs; see _checkElectricChars()
            indentWithTabs: _useTabChar,
            tabSize: _tabSize,
            indentUnit: _useTabChar ? _tabSize : _spaceUnits,
            lineNumbers: _showLineNumbers,
            lineWrapping: _wordWrap,
            styleActiveLine: _styleActiveLine,
            matchBrackets: true,
            dragDrop: true,
            extraKeys: codeMirrorKeyMap,
            autoCloseBrackets: _closeBrackets,
            autoCloseTags: {
                whenOpening: true,
                whenClosing: true,
                indentTags: []
            }
        });
        
        // Can't get CodeMirror's focused state without searching for
        // CodeMirror-focused. Instead, track focus via onFocus and onBlur
        // options and track state with this._focused
        this._focused = false;
        
        this._installEditorListeners();
        
        $(this)
            .on("keyEvent", _handleKeyEvents)
            .on("change", this._handleEditorChange.bind(this));
        
        // Set code-coloring mode BEFORE populating with text, to avoid a flash of uncolored text
        this._codeMirror.setOption("mode", mode);
        
        // Initially populate with text. This will send a spurious change event, so need to make
        // sure this is understood as a 'sync from document' case, not a genuine edit
        this._duringSync = true;
        this._resetText(document.getText());
        this._duringSync = false;
        
        if (range) {
            // Hide all lines other than those we want to show. We do this rather than trimming the
            // text itself so that the editor still shows accurate line numbers.
            this._codeMirror.operation(function () {
                if (range.startLine > 0) {
                    self._hideLines(0, range.startLine);
                }
                
                var end = range.endLine + 1;
                if (end < self.lineCount()) {
                    self._hideLines(end, self.lineCount());
                }
            });
            this.setCursorPos(range.startLine, 0);
        }

        // Now that we're fully initialized, we can point the document back at us if needed
        if (makeMasterEditor) {
            document._makeEditable(this);
        }
        
        // Add scrollTop property to this object for the scroll shadow code to use
        Object.defineProperty(this, "scrollTop", {
            get: function () {
                return this._codeMirror.getScrollInfo().top;
            }
        });
    }
    
    /**
     * Removes this editor from the DOM and detaches from the Document. If this is the "master"
     * Editor that is secretly providing the Document's backing state, then the Document reverts to
     * a read-only string-backed mode.
     */
    Editor.prototype.destroy = function () {
        // CodeMirror docs for getWrapperElement() say all you have to do is "Remove this from your
        // tree to delete an editor instance."
        $(this.getRootElement()).remove();
        
        _instances.splice(_instances.indexOf(this), 1);
        
        // Disconnect from Document
        this.document.releaseRef();
        $(this.document).off("change", this._handleDocumentChange);
        $(this.document).off("deleted", this._handleDocumentDeleted);
        $(this.document).off("languageChanged", this._handleDocumentLanguageChanged);
        
        if (this._visibleRange) {   // TextRange also refs the Document
            this._visibleRange.dispose();
        }
        
        // If we're the Document's master editor, disconnecting from it has special meaning
        if (this.document._masterEditor === this) {
            this.document._makeNonEditable();
        }
        
        // Destroying us destroys any inline widgets we're hosting. Make sure their closeCallbacks
        // run, at least, since they may also need to release Document refs
        this._inlineWidgets.forEach(function (inlineWidget) {
            inlineWidget.onClosed();
        });
    };
    
    /**
     * Determine the mode to use from the document's language
     * Uses "text/plain" if the language does not define a mode
     * @return string The mode to use
     */
    Editor.prototype._getModeFromDocument = function () {
        // We'd like undefined/null/"" to mean plain text mode. CodeMirror defaults to plaintext for any
        // unrecognized mode, but it complains on the console in that fallback case: so, convert
        // here so we're always explicit, avoiding console noise.
        return this.document.getLanguage().getMode() || "text/plain";
    };
    
        
    /** 
     * Selects all text and maintains the current scroll position.
     */
    Editor.prototype.selectAllNoScroll = function () {
        var cm = this._codeMirror,
            info = this._codeMirror.getScrollInfo();
        
        // Note that we do not have to check for the visible range here. This
        // concern is handled internally by code mirror.
        cm.operation(function () {
            cm.scrollTo(info.left, info.top);
            cm.execCommand("selectAll");
        });
    };
    
    /**
     * Ensures that the lines that are actually hidden in the inline editor correspond to
     * the desired visible range.
     */
    Editor.prototype._updateHiddenLines = function () {
        if (this._visibleRange) {
            var cm = this._codeMirror,
                self = this;
            cm.operation(function () {
                // TODO: could make this more efficient by only iterating across the min-max line
                // range of the union of all changes
                self._hideLines(0, self._visibleRange.startLine);
                self._hideLines(self._visibleRange.endLine + 1, self.lineCount());
            });
        }
    };
    
    Editor.prototype._applyChanges = function (changeList) {
        // _visibleRange has already updated via its own Document listener. See if this change caused
        // it to lose sync. If so, our whole view is stale - signal our owner to close us.
        if (this._visibleRange) {
            if (this._visibleRange.startLine === null || this._visibleRange.endLine === null) {
                $(this).triggerHandler("lostContent");
                return;
            }
        }
        
        // Apply text changes to CodeMirror editor
        var cm = this._codeMirror;
        cm.operation(function () {
            var change, newText;
            for (change = changeList; change; change = change.next) {
                newText = change.text.join('\n');
                if (!change.from || !change.to) {
                    if (change.from || change.to) {
                        console.error("Change record received with only one end undefined--replacing entire text");
                    }
                    cm.setValue(newText);
                } else {
                    cm.replaceRange(newText, change.from, change.to, change.origin);
                }
                
            }
        });
        
        // The update above may have inserted new lines - must hide any that fall outside our range
        this._updateHiddenLines();
    };
    
    /**
     * Responds to changes in the CodeMirror editor's text, syncing the changes to the Document.
     * There are several cases where we want to ignore a CodeMirror change:
     *  - if we're the master editor, editor changes can be ignored because Document is already listening
     *    for our changes
     *  - if we're a secondary editor, editor changes should be ignored if they were caused by us reacting
     *    to a Document change
     */
    Editor.prototype._handleEditorChange = function (event, editor, changeList) {
        // we're currently syncing from the Document, so don't echo back TO the Document
        if (this._duringSync) {
            return;
        }
        
        // Secondary editor: force creation of "master" editor backing the model, if doesn't exist yet
        this.document._ensureMasterEditor();
        
        if (this.document._masterEditor !== this) {
            // Secondary editor:
            // we're not the ground truth; if we got here, this was a real editor change (not a
            // sync from the real ground truth), so we need to sync from us into the document
            // (which will directly push the change into the master editor).
            // FUTURE: Technically we should add a replaceRange() method to Document and go through
            // that instead of talking to its master editor directly. It's not clear yet exactly
            // what the right Document API would be, though.
            this._duringSync = true;
            this.document._masterEditor._applyChanges(changeList);
            this._duringSync = false;
            
            // Update which lines are hidden inside our editor, since we're not going to go through
            // _applyChanges() in our own editor.
            this._updateHiddenLines();
        }
        // Else, Master editor:
        // we're the ground truth; nothing else to do, since Document listens directly to us
        // note: this change might have been a real edit made by the user, OR this might have
        // been a change synced from another editor
        
        CodeHintManager.handleChange(this);
    };
    
    /**
     * Responds to changes in the Document's text, syncing the changes into our CodeMirror instance.
     * There are several cases where we want to ignore a Document change:
     *  - if we're the master editor, Document changes should be ignored becuase we already have the right
     *    text (either the change originated with us, or it has already been set into us by Document)
     *  - if we're a secondary editor, Document changes should be ignored if they were caused by us sending
     *    the document an editor change that originated with us
     */
    Editor.prototype._handleDocumentChange = function (event, doc, changeList) {
        var change;
        
        // we're currently syncing to the Document, so don't echo back FROM the Document
        if (this._duringSync) {
            return;
        }
        
        if (this.document._masterEditor !== this) {
            // Secondary editor:
            // we're not the ground truth; and if we got here, this was a Document change that
            // didn't come from us (e.g. a sync from another editor, a direct programmatic change
            // to the document, or a sync from external disk changes)... so sync from the Document
            this._duringSync = true;
            this._applyChanges(changeList);
            this._duringSync = false;
        }
        // Else, Master editor:
        // we're the ground truth; nothing to do since Document change is just echoing our
        // editor changes
    };
    
    /**
     * Responds to the Document's underlying file being deleted. The Document is now basically dead,
     * so we must close.
     */
    Editor.prototype._handleDocumentDeleted = function (event) {
        // Pass the delete event along as the cause (needed in MultiRangeInlineEditor)
        $(this).triggerHandler("lostContent", [event]);
    };
    
    /**
     * Responds to language changes, for instance when the file extension is changed.
     */
    Editor.prototype._handleDocumentLanguageChanged = function (event) {
        this._codeMirror.setOption("mode", this._getModeFromDocument());
    };
    
    
    /**
     * Install event handlers on the CodeMirror instance, translating them into 
     * jQuery events on the Editor instance.
     */
    Editor.prototype._installEditorListeners = function () {
        var self = this;
        
        // onKeyEvent is an option in CodeMirror rather than an event--it's a
        // low-level hook for all keyboard events rather than a specific event. For
        // our purposes, though, it's convenient to treat it as an event internally,
        // so we bridge it to jQuery events the same way we do ordinary CodeMirror 
        // events.
        this._codeMirror.setOption("onKeyEvent", function (instance, event) {
            $(self).triggerHandler("keyEvent", [self, event]);
            return event.defaultPrevented;   // false tells CodeMirror we didn't eat the event
        });
        
        // FUTURE: if this list grows longer, consider making this a more generic mapping
        // NOTE: change is a "private" event--others shouldn't listen to it on Editor, only on
        // Document
        this._codeMirror.on("change", function (instance, changeList) {
            $(self).triggerHandler("change", [self, changeList]);
        });
        this._codeMirror.on("cursorActivity", function (instance) {
            $(self).triggerHandler("cursorActivity", [self]);
        });
        this._codeMirror.on("scroll", function (instance) {
            // If this editor is visible, close all dropdowns on scroll.
            // (We don't want to do this if we're just scrolling in a non-visible editor
            // in response to some document change event.)
            if (self.isFullyVisible()) {
                Menus.closeAll();
            }

            $(self).triggerHandler("scroll", [self]);
        });

        // Convert CodeMirror onFocus events to EditorManager activeEditorChanged
        this._codeMirror.on("focus", function () {
            self._focused = true;
            $(self).triggerHandler("focus", [self]);
        });
        
        this._codeMirror.on("blur", function () {
            self._focused = false;
            // EditorManager only cares about other Editors gaining focus, so we don't notify it of anything here
        });

        this._codeMirror.on("update", function (instance) {
            $(self).triggerHandler("update", [self]);
        });
    };
    
    /**
     * Sets the contents of the editor and clears the undo/redo history. Dispatches a change event.
     * Semi-private: only Document should call this.
     * @param {!string} text
     */
    Editor.prototype._resetText = function (text) {
        var perfTimerName = PerfUtils.markStart("Edtitor._resetText()\t" + (!this.document || this.document.file.fullPath));

        var cursorPos = this.getCursorPos(),
            scrollPos = this.getScrollPos();
        
        // This *will* fire a change event, but we clear the undo immediately afterward
        this._codeMirror.setValue(text);
        
        // Make sure we can't undo back to the empty state before setValue()
        this._codeMirror.clearHistory();
        
        // restore cursor and scroll positions
        this.setCursorPos(cursorPos);
        this.setScrollPos(scrollPos.x, scrollPos.y);

        PerfUtils.addMeasurement(perfTimerName);
    };
    
    
    /**
     * Gets the current cursor position within the editor. If there is a selection, returns whichever
     * end of the range the cursor lies at.
     * @param {boolean} expandTabs If true, return the actual visual column number instead of the character offset in
     *      the "ch" property.
     * @return !{line:number, ch:number}
     */
    Editor.prototype.getCursorPos = function (expandTabs) {
        var cursor = this._codeMirror.getCursor();
        
        if (expandTabs) {
            var line    = this._codeMirror.getRange({line: cursor.line, ch: 0}, cursor),
                tabSize = Editor.getTabSize(),
                column  = 0,
                i;

            for (i = 0; i < line.length; i++) {
                if (line[i] === '\t') {
                    column += (tabSize - (column % tabSize));
                } else {
                    column++;
                }
            }
            
            cursor.ch = column;
        }
        
        return cursor;
    };
    
    /**
     * Sets the cursor position within the editor. Removes any selection.
     * @param {number} line The 0 based line number.
     * @param {number} ch  The 0 based character position; treated as 0 if unspecified.
     * @param {boolean} center  true if the view should be centered on the new cursor position
     */
    Editor.prototype.setCursorPos = function (line, ch, center) {
        this._codeMirror.setCursor(line, ch);
        if (center) {
            this.centerOnCursor();
        }
    };
    
    var CENTERING_MARGIN = 0.15;
    
    /**
     * Scrolls the editor viewport to vertically center the line with the cursor,
     * but only if the cursor is currently near the edges of the viewport or
     * entirely outside the viewport.
     *
     * This does not alter the horizontal scroll position.
     *
     * @param {number} centerOptions Option value, or 0 for no options.
     */
    Editor.prototype.centerOnCursor = function (centerOptions) {
        var $scrollerElement = $(this.getScrollerElement());
        var editorHeight = $scrollerElement.height();
        
        // we need to make adjustments for the statusbar's padding on the bottom and the menu bar on top. 
        var statusBarHeight = $scrollerElement.outerHeight() - editorHeight;
        var menuBarHeight = $scrollerElement.offset().top;
        
        var documentCursorPosition = this._codeMirror.cursorCoords(null, "local").bottom;
        var screenCursorPosition = this._codeMirror.cursorCoords(null, "page").bottom - menuBarHeight;
        
        // If the cursor is already reasonably centered, we won't
        // make any change. "Reasonably centered" is defined as
        // not being within CENTERING_MARGIN of the top or bottom
        // of the editor (where CENTERING_MARGIN is a percentage
        // of the editor height).
        // For finding the first item (i.e. find while typing), do
        // not center if hit is in first half of screen because this
        // appears to be an unnecesary scroll.
        if ((_checkTopBoundary(centerOptions) && (screenCursorPosition < editorHeight * CENTERING_MARGIN)) ||
                (_checkBottomBoundary(centerOptions) && (screenCursorPosition > editorHeight * (1 - CENTERING_MARGIN)))) {

            var pos = documentCursorPosition - editorHeight / 2 + statusBarHeight;
            var info = this._codeMirror.getScrollInfo();
            pos = Math.min(Math.max(pos, 0), (info.height - info.clientHeight));
            this.setScrollPos(null, pos);
        }
    };

    /**
     * Given a position, returns its index within the text (assuming \n newlines)
     * @param {!{line:number, ch:number}}
     * @return {number}
     */
    Editor.prototype.indexFromPos = function (coords) {
        return this._codeMirror.indexFromPos(coords);
    };

    /**
     * Returns true if pos is between start and end (inclusive at both ends)
     * @param {{line:number, ch:number}} pos
     * @param {{line:number, ch:number}} start
     * @param {{line:number, ch:number}} end
     *
     */
    Editor.prototype.posWithinRange = function (pos, start, end) {
        var startIndex = this.indexFromPos(start),
            endIndex = this.indexFromPos(end),
            posIndex = this.indexFromPos(pos);

        return posIndex >= startIndex && posIndex <= endIndex;
    };
    
    /**
     * @return {boolean} True if there's a text selection; false if there's just an insertion point
     */
    Editor.prototype.hasSelection = function () {
        return this._codeMirror.somethingSelected();
    };
    
    /**
     * Gets the current selection. Start is inclusive, end is exclusive. If there is no selection,
     * returns the current cursor position as both the start and end of the range (i.e. a selection
     * of length zero).
     * @return {!{start:{line:number, ch:number}, end:{line:number, ch:number}}}
     */
    Editor.prototype.getSelection = function () {
        var selStart = this._codeMirror.getCursor(true),
            selEnd   = this._codeMirror.getCursor(false);
        return { start: selStart, end: selEnd };
    };
    
    /**
     * @return {!string} The currently selected text, or "" if no selection. Includes \n if the
     * selection spans multiple lines (does NOT reflect the Document's line-endings style).
     */
    Editor.prototype.getSelectedText = function () {
        return this._codeMirror.getSelection();
    };
    
    /**
     * Sets the current selection. Start is inclusive, end is exclusive. Places the cursor at the
     * end of the selection range. Optionally centers the around the cursor after
     * making the selection
     *
     * @param {!{line:number, ch:number}} start
     * @param {!{line:number, ch:number}} end
     * @param {boolean} center true to center the viewport
     * @param {number} centerOptions Option value, or 0 for no options.
     */
    Editor.prototype.setSelection = function (start, end, center, centerOptions) {
        this._codeMirror.setSelection(start, end);
        if (center) {
            this.centerOnCursor(centerOptions);
        }
    };

    /**
     * Selects word that the given pos lies within or adjacent to. If pos isn't touching a word
     * (e.g. within a token like "//"), moves the cursor to pos without selecting a range.
     * Adapted from selectWordAt() in CodeMirror v2.
     * @param {!{line:number, ch:number}}
     */
    Editor.prototype.selectWordAt = function (pos) {
        var line = this.document.getLine(pos.line),
            start = pos.ch,
            end = pos.ch;
        
        function isWordChar(ch) {
            return (/\w/).test(ch) || ch.toUpperCase() !== ch.toLowerCase();
        }
        
        while (start > 0 && isWordChar(line.charAt(start - 1))) {
            --start;
        }
        while (end < line.length && isWordChar(line.charAt(end))) {
            ++end;
        }
        this.setSelection({line: pos.line, ch: start}, {line: pos.line, ch: end});
    };
    
    /**
     * Gets the total number of lines in the the document (includes lines not visible in the viewport)
     * @returns {!number}
     */
    Editor.prototype.lineCount = function () {
        return this._codeMirror.lineCount();
    };
    
    /**
     * Gets the number of the first visible line in the editor.
     * @returns {number} The 0-based index of the first visible line.
     */
    Editor.prototype.getFirstVisibleLine = function () {
        return (this._visibleRange ? this._visibleRange.startLine : 0);
    };
    
    /**
     * Gets the number of the last visible line in the editor.
     * @returns {number} The 0-based index of the last visible line.
     */
    Editor.prototype.getLastVisibleLine = function () {
        return (this._visibleRange ? this._visibleRange.endLine : this.lineCount() - 1);
    };

    /* Hides the specified line number in the editor
     * @param {!from} line to start hiding from (inclusive)
     * @param {!to} line to end hiding at (exclusive)
     */
    Editor.prototype._hideLines = function (from, to) {
        if (to <= from) {
            return;
        }
        
        var value = this._codeMirror.markText(
            {line: from, ch: 0},
            {line: to - 1, ch: this._codeMirror.getLine(to - 1).length},
            {collapsed: true, inclusiveLeft: true, inclusiveRight: true}
        );
        
        return value;
    };

    /**
     * Gets the total height of the document in pixels (not the viewport)
     * @returns {!number} height in pixels
     */
    Editor.prototype.totalHeight = function () {
        return this.getScrollerElement().scrollHeight;
    };

    /**
     * Gets the scroller element from the editor.
     * @returns {!HTMLDivElement} scroller
     */
    Editor.prototype.getScrollerElement = function () {
        return this._codeMirror.getScrollerElement();
    };
    
    /**
     * Gets the root DOM node of the editor.
     * @returns {!HTMLDivElement} The editor's root DOM node.
     */
    Editor.prototype.getRootElement = function () {
        return this._codeMirror.getWrapperElement();
    };
    
    /**
     * Gets the lineSpace element within the editor (the container around the individual lines of code).
     * FUTURE: This is fairly CodeMirror-specific. Logic that depends on this may break if we switch
     * editors.
     * @returns {!HTMLDivElement} The editor's lineSpace element.
     */
    Editor.prototype._getLineSpaceElement = function () {
        return $(".CodeMirror-lines", this.getScrollerElement()).children().get(0);
    };
    
    /**
     * Returns the current scroll position of the editor.
     * @returns {{x:number, y:number}} The x,y scroll position in pixels
     */
    Editor.prototype.getScrollPos = function () {
        var scrollInfo = this._codeMirror.getScrollInfo();
        return { x: scrollInfo.left, y: scrollInfo.top };
    };
    
    /**
     * Sets the current scroll position of the editor.
     * @param {number} x scrollLeft position in pixels
     * @param {number} y scrollTop position in pixels
     */
    Editor.prototype.setScrollPos = function (x, y) {
        this._codeMirror.scrollTo(x, y);
    };
    
    /*
     * Returns the current text height of the editor.
     * @returns {number} Height of the text in pixels
     */
    Editor.prototype.getTextHeight = function () {
        return this._codeMirror.defaultTextHeight();
    };
    
    /**
     * Adds an inline widget below the given line. If any inline widget was already open for that
     * line, it is closed without warning.
     * @param {!{line:number, ch:number}} pos  Position in text to anchor the inline.
     * @param {!InlineWidget} inlineWidget The widget to add.
     * @param {boolean=} scrollLineIntoView Scrolls the associated line into view. Default true.
     */
    Editor.prototype.addInlineWidget = function (pos, inlineWidget, scrollLineIntoView) {
        var self = this;
        
        this.removeAllInlineWidgetsForLine(pos.line);

        if (scrollLineIntoView === undefined) {
            scrollLineIntoView = true;
        }

        if (scrollLineIntoView) {
            this._codeMirror.scrollIntoView(pos);
        }

        inlineWidget.info = this._codeMirror.addLineWidget(pos.line, inlineWidget.htmlContent,
                                                           { coverGutter: true, noHScroll: true });
        CodeMirror.on(inlineWidget.info.line, "delete", function () {
            self._removeInlineWidgetInternal(inlineWidget);
            inlineWidget.onClosed();
        });
        this._inlineWidgets.push(inlineWidget);

        // Callback to widget once parented to the editor
        inlineWidget.onAdded();
    };
    
    /**
     * Removes all inline widgets
     */
    Editor.prototype.removeAllInlineWidgets = function () {
        // copy the array because _removeInlineWidgetInternal will modifying the original
        var widgets = [].concat(this.getInlineWidgets());
        
        widgets.forEach(function (widget) {
            this.removeInlineWidget(widget);
        }, this);
    };
    
    /**
     * Removes the given inline widget.
     * @param {number} inlineWidget The widget to remove.
     */
    Editor.prototype.removeInlineWidget = function (inlineWidget) {
        var lineNum = this._getInlineWidgetLineNumber(inlineWidget);
        
        this._codeMirror.removeLineWidget(inlineWidget.info);
        this._removeInlineWidgetInternal(inlineWidget);
        inlineWidget.onClosed();
    };
    
    /**
     * Removes all inline widgets for a given line
     * @param {number} lineNum The line number to modify
     */
    Editor.prototype.removeAllInlineWidgetsForLine = function (lineNum) {
        var lineInfo = this._codeMirror.lineInfo(lineNum),
            widgetInfos = (lineInfo && lineInfo.widgets) ? [].concat(lineInfo.widgets) : null,
            self = this;
        
        if (widgetInfos && widgetInfos.length) {
            // Map from CodeMirror LineWidget to Brackets InlineWidget
            var inlineWidget,
                allWidgetInfos = this._inlineWidgets.map(function (w) {
                    return w.info;
                });

            widgetInfos.forEach(function (info) {
                // Lookup the InlineWidget object using the same index
                inlineWidget = self._inlineWidgets[allWidgetInfos.indexOf(info)];
                self.removeInlineWidget(inlineWidget);
            });

        }
    };
    
    /**
     * Cleans up the given inline widget from our internal list of widgets.
     * @param {number} inlineId  id returned by addInlineWidget().
     */
    Editor.prototype._removeInlineWidgetInternal = function (inlineWidget) {
        var i;
        var l = this._inlineWidgets.length;
        for (i = 0; i < l; i++) {
            if (this._inlineWidgets[i] === inlineWidget) {
                this._inlineWidgets.splice(i, 1);
                break;
            }
        }
    };

    /**
     * Returns a list of all inline widgets currently open in this editor. Each entry contains the
     * inline's id, and the data parameter that was passed to addInlineWidget().
     * @return {!Array.<{id:number, data:Object}>}
     */
    Editor.prototype.getInlineWidgets = function () {
        return this._inlineWidgets;
    };

    /**
     * Returns the offset of the top of the virtual scroll area relative to the browser window (not the editor
     * itself). Mainly useful for calculations related to scrollIntoView(), where you're starting with the
     * offset() of a child widget (relative to the browser window) and need to figure out how far down it is from
     * the top of the virtual scroll area (excluding the top padding).
     * @return {number}
     */
    Editor.prototype.getVirtualScrollAreaTop = function () {
        var topPadding = this._getLineSpaceElement().offsetTop, // padding within mover
            scroller = this.getScrollerElement();
        return $(scroller).offset().top - scroller.scrollTop + topPadding;
    };

    /**
     * Sets the height of an inline widget in this editor. 
     * @param {!InlineWidget} inlineWidget The widget whose height should be set.
     * @param {!number} height The height of the widget.
     * @param {boolean} ensureVisible Whether to scroll the entire widget into view.
     */
    Editor.prototype.setInlineWidgetHeight = function (inlineWidget, height, ensureVisible) {
        var self = this,
            node = inlineWidget.htmlContent,
            oldHeight = (node && $(node).height()) || 0,
            changed = (oldHeight !== height),
            isAttached = inlineWidget.info !== undefined;

        // Make sure we set an explicit height on the widget, so children can use things like
        // min-height if they want.
        if (changed || !node.style.height) {
            $(node).height(height);

            if (isAttached) {
                // Notify CodeMirror for the height change
                inlineWidget.info.changed();
            }
        }

        if (ensureVisible && isAttached) {
            var offset = $(node).offset(), // offset relative to document
                position = $(node).position(), // position within parent linespace
                scrollerTop = self.getVirtualScrollAreaTop();

            self._codeMirror.scrollIntoView({
                left: position.left,
                top: offset.top - scrollerTop,
                right: position.left, // don't try to make the right edge visible
                bottom: offset.top + height - scrollerTop
            });
        }
    };
    
    /**
     * @private
     * Get the starting line number for an inline widget.
     * @param {!InlineWidget} inlineWidget 
     * @return {number} The line number of the widget or -1 if not found.
     */
    Editor.prototype._getInlineWidgetLineNumber = function (inlineWidget) {
        return this._codeMirror.getLineNumber(inlineWidget.info.line);
    };
    
    /** Gives focus to the editor control */
    Editor.prototype.focus = function () {
        // Focusing an editor synchronously triggers focus/blur handlers. If a blur handler attemps to focus
        // another editor, we'll put CM in a bad state (because CM assumes programmatically focusing itself
        // will always succeed, and if you're in the middle of another focus change that appears to be untrue).
        // So instead, we simply ignore reentrant focus attempts.
        // See bug #2951 for an example of this happening and badly hosing things.
        if (_duringFocus) {
            return;
        }
        
        _duringFocus = true;
        try {
            this._codeMirror.focus();
        } finally {
            _duringFocus = false;
        }
    };
    
    /** Returns true if the editor has focus */
    Editor.prototype.hasFocus = function () {
        return this._focused;
    };
    
    /**
     * Re-renders the editor UI
     * @param {boolean=} handleResize true if this is in response to resizing the editor. Default false.
     */
    Editor.prototype.refresh = function (handleResize) {
        // If focus is currently in a child of the CodeMirror editor (e.g. in an inline widget), but not in
        // the CodeMirror input field itself, remember the focused item so we can restore focus after the 
        // refresh (which might cause the widget to be removed from the display list temporarily).
        var focusedItem = window.document.activeElement,
            restoreFocus = $.contains(this._codeMirror.getScrollerElement(), focusedItem);
        this._codeMirror.refresh();
        if (restoreFocus) {
            focusedItem.focus();
        }
    };
    
    /**
     * Re-renders the editor, and all children inline editors.
     * @param {boolean=} handleResize true if this is in response to resizing the editor. Default false.
     */
    Editor.prototype.refreshAll = function (handleResize) {
        this.refresh(handleResize);
        this.getInlineWidgets().forEach(function (inlineWidget) {
            inlineWidget.refresh();
        });
    };
    
    /** Undo the last edit. */
    Editor.prototype.undo = function () {
        this._codeMirror.undo();
    };
    
    /** Redo the last un-done edit. */
    Editor.prototype.redo = function () {
        this._codeMirror.redo();
    };
    
    /**
     * Shows or hides the editor within its parent. Does not force its ancestors to
     * become visible.
     * @param {boolean} show true to show the editor, false to hide it
     * @param {boolean} refresh true (default) to refresh the editor, false to skip refreshing it
     */
    Editor.prototype.setVisible = function (show, refresh) {
        $(this.getRootElement()).css("display", (show ? "" : "none"));
        if (show && (refresh || refresh === undefined)) {
            this.refresh();
        }
        if (show) {
            this._inlineWidgets.forEach(function (inlineWidget) {
                inlineWidget.onParentShown();
            });
        }
    };
    
    /**
     * Returns true if the editor is fully visible--i.e., is in the DOM, all ancestors are
     * visible, and has a non-zero width/height.
     */
    Editor.prototype.isFullyVisible = function () {
        return $(this.getRootElement()).is(":visible");
    };
    
    /**
     * Gets the syntax-highlighting mode for the current selection or cursor position. (The mode may
     * vary within one file due to embedded languages, e.g. JS embedded in an HTML script block).
     *
     * Returns null if the mode at the start of the selection differs from the mode at the end -
     * an *approximation* of whether the mode is consistent across the whole range (a pattern like
     * A-B-A would return A as the mode, not null).
     *
     * @return {?(Object|string)} Name of syntax-highlighting mode, or object containing a "name" property
     *     naming the mode along with configuration options required by the mode. 
     *     See {@link LanguageManager#getLanguageForPath()} and {@link Language#getMode()}.
     */
    Editor.prototype.getModeForSelection = function () {
        // Check for mixed mode info
        var sel         = this.getSelection(),
            outerMode   = this._codeMirror.getMode(),
            startMode   = TokenUtils.getModeAt(this._codeMirror, sel.start),
            isMixed     = (outerMode.name !== startMode.name);

        if (isMixed) {
            // If mixed mode, check that mode is the same at start & end of selection
            if (sel.start.line !== sel.end.line || sel.start.ch !== sel.end.ch) {
                var endMode = TokenUtils.getModeAt(this._codeMirror, sel.end);
                
                if (startMode.name !== endMode.name) {
                    return null;
                }
            }

            return startMode.name;
        } else {
            // Mode does not vary: just use the editor-wide mode
            return this._codeMirror.getOption("mode");
        }
    };
    
    Editor.prototype.getLanguageForSelection = function () {
        return this.document.getLanguage().getLanguageForMode(this.getModeForSelection());
    };
    
    /**
     * Gets the syntax-highlighting mode for the document.
     *
     * @return {Object|String} Object or Name of syntax-highlighting mode; see {@link LanguageManager#getLanguageForPath()} and {@link Language#getMode()}.
     */
    Editor.prototype.getModeForDocument = function () {
        return this._codeMirror.getOption("mode");
    };
    
    /**
     * The Document we're bound to
     * @type {!Document}
     */
    Editor.prototype.document = null;
    
    /**
     * If true, we're in the middle of syncing to/from the Document. Used to ignore spurious change
     * events caused by us (vs. change events caused by others, which we need to pay attention to).
     * @type {!boolean}
     */
    Editor.prototype._duringSync = false;
    
    /**
     * @private
     * NOTE: this is actually "semi-private": EditorManager also accesses this field... as well as
     * a few other modules. However, we should try to gradually move most code away from talking to
     * CodeMirror directly.
     * @type {!CodeMirror}
     */
    Editor.prototype._codeMirror = null;
    
    /**
     * @private
     * @type {!Array.<{id:number, data:Object}>}
     */
    Editor.prototype._inlineWidgets = null;

    /**
     * @private
     * @type {?TextRange}
     */
    Editor.prototype._visibleRange = null;
    
    
    // Global settings that affect all Editor instances (both currently open Editors as well as those created
    // in the future)

    /**
     * @private
     * Updates Editor option with the given value. Affects all Editors.
     * @param {boolean | number} value
     * @param {string} cmOption - CodeMirror option string
     */
    function _setEditorOption(value, cmOption) {
        _instances.forEach(function (editor) {
            editor._codeMirror.setOption(cmOption, value);
        });
    }
    
    /**
     * @private
     * Updates Editor option and the corresponding preference with the given value. Affects all Editors.
     * @param {boolean | number} value
     * @param {string} cmOption - CodeMirror option string
     * @param {string} prefName - preference name string
     */
    function _setEditorOptionAndPref(value, cmOption, prefName) {
        _setEditorOption(value, cmOption);
        _prefs.setValue(prefName, value);
    }
		
    /**
     * Sets whether to use tab characters (vs. spaces) when inserting new text. Affects all Editors.
     * @param {boolean} value
     */
    Editor.setUseTabChar = function (value) {
        _useTabChar = value;
        _setEditorOptionAndPref(value, "indentWithTabs", "useTabChar");
        _setEditorOption(_useTabChar ? _tabSize : _spaceUnits, "indentUnit");
    };
    
    /** @type {boolean} Gets whether all Editors use tab characters (vs. spaces) when inserting new text */
    Editor.getUseTabChar = function () {
        return _useTabChar;
    };
    
    /**
     * Sets tab character width. Affects all Editors.
     * @param {number} value
     */
    Editor.setTabSize = function (value) {
        _tabSize = value;
        _setEditorOptionAndPref(value, "tabSize", "tabSize");
        _setEditorOption(value, "indentUnit");
    };
    
    /** @type {number} Get indent unit  */
    Editor.getTabSize = function () {
        return _tabSize;
    };
    
    /**
     * Sets indentation width. Affects all Editors.
     * @param {number} value
     */
    Editor.setSpaceUnits = function (value) {
        _spaceUnits = value;
        _setEditorOptionAndPref(value, "indentUnit", "spaceUnits");
    };
    
    /** @type {number} Get indentation width */
    Editor.getSpaceUnits = function () {
        return _spaceUnits;
    };
    
    /**
     * Sets the auto close brackets. Affects all Editors.
     * @param {boolean} value
     */
    Editor.setCloseBrackets = function (value) {
        _closeBrackets = value;
        _setEditorOptionAndPref(value, "autoCloseBrackets", "closeBrackets");
    };
    
    /** @type {boolean} Gets whether all Editors use auto close brackets */
    Editor.getCloseBrackets = function () {
        return _closeBrackets;
    };
    
    /**
     * Sets show line numbers option and reapply it to all open editors.
     * @param {boolean} value
     */
    Editor.setShowLineNumbers = function (value) {
        _showLineNumbers = value;
        _setEditorOptionAndPref(value, "lineNumbers", "showLineNumbers");
    };
    
    /** @type {boolean} Returns true if show line numbers is enabled for all editors */
    Editor.getShowLineNumbers = function () {
        return _showLineNumbers;
    };
    
    /**
     * Sets show active line option and reapply it to all open editors.
     * @param {boolean} value
     */
    Editor.setShowActiveLine = function (value) {
        _styleActiveLine = value;
        _setEditorOptionAndPref(value, "styleActiveLine", "styleActiveLine");
    };
    
    /** @type {boolean} Returns true if show active line is enabled for all editors */
    Editor.getShowActiveLine = function () {
        return _styleActiveLine;
    };
    
    /**
     * Sets word wrap option and reapply it to all open editors.
     * @param {boolean} value
     */
    Editor.setWordWrap = function (value) {
        _wordWrap = value;
        _setEditorOptionAndPref(value, "lineWrapping", "wordWrap");
    };
    
    /** @type {boolean} Returns true if word wrap is enabled for all editors */
    Editor.getWordWrap = function () {
        return _wordWrap;
    };
    
    // Define public API
    exports.Editor                  = Editor;
    exports.BOUNDARY_CHECK_NORMAL   = BOUNDARY_CHECK_NORMAL;
    exports.BOUNDARY_IGNORE_TOP     = BOUNDARY_IGNORE_TOP;
});<|MERGE_RESOLUTION|>--- conflicted
+++ resolved
@@ -72,13 +72,8 @@
         TokenUtils         = require("utils/TokenUtils"),
         ViewUtils          = require("utils/ViewUtils");
     
-<<<<<<< HEAD
-    var defaultPrefs = { useTabChar: false, tabSize: 4, indentUnit: 4, closeBrackets: false,
+    var defaultPrefs = { useTabChar: false, tabSize: 4, spaceUnits: 4, closeBrackets: false,
                          showLineNumbers: true, styleActiveLine: false, wordWrap: true };
-=======
-    var defaultPrefs = { useTabChar: false, tabSize: 4, spaceUnits: 4, closeBrackets: false,
-                         showLineNumbers: true, styleActiveLine: true, wordWrap: true };
->>>>>>> 051f2da0
     
     /** Editor preferences */
     var _prefs = PreferencesManager.getPreferenceStorage(module, defaultPrefs);
