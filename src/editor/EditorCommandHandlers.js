/*
 * Copyright (c) 2012 Adobe Systems Incorporated. All rights reserved.
 *  
 * Permission is hereby granted, free of charge, to any person obtaining a
 * copy of this software and associated documentation files (the "Software"), 
 * to deal in the Software without restriction, including without limitation 
 * the rights to use, copy, modify, merge, publish, distribute, sublicense, 
 * and/or sell copies of the Software, and to permit persons to whom the 
 * Software is furnished to do so, subject to the following conditions:
 *  
 * The above copyright notice and this permission notice shall be included in
 * all copies or substantial portions of the Software.
 *  
 * THE SOFTWARE IS PROVIDED "AS IS", WITHOUT WARRANTY OF ANY KIND, EXPRESS OR
 * IMPLIED, INCLUDING BUT NOT LIMITED TO THE WARRANTIES OF MERCHANTABILITY, 
 * FITNESS FOR A PARTICULAR PURPOSE AND NONINFRINGEMENT. IN NO EVENT SHALL THE
 * AUTHORS OR COPYRIGHT HOLDERS BE LIABLE FOR ANY CLAIM, DAMAGES OR OTHER 
 * LIABILITY, WHETHER IN AN ACTION OF CONTRACT, TORT OR OTHERWISE, ARISING 
 * FROM, OUT OF OR IN CONNECTION WITH THE SOFTWARE OR THE USE OR OTHER 
 * DEALINGS IN THE SOFTWARE.
 * 
 */

/*jslint vars: true, plusplus: true, devel: true, browser: true, nomen: true, indent: 4, maxerr: 50 */
/*global define, $ */


/**
 * Text-editing commands that apply to whichever Editor is currently focused
 */
define(function (require, exports, module) {
    "use strict";
    
    // Load dependent modules
    var Commands           = require("command/Commands"),
        Strings            = require("strings"),
        CommandManager     = require("command/CommandManager"),
        EditorManager      = require("editor/EditorManager"),
        Editor             = require("editor/Editor").Editor;
    
    
    /**
     * List of constants
     */
    var DIRECTION_UP    = -1;
    var DIRECTION_DOWN  = +1;
    
    /**
     * Add or remove line-comment tokens to all the lines in the selected range, preserving selection
     * and cursor position. Applies to currently focused Editor.
     * 
     * If all non-whitespace lines are already commented out, then we uncomment; otherwise we comment
     * out. Commenting out adds "//" to at column 0 of every line. Uncommenting removes the first "//"
     * on each line (if any - empty lines might not have one).
     */
    function lineCommentSlashSlash(editor) {
        
        var doc = editor.document;
        var sel = editor.getSelection();
        var startLine = sel.start.line;
        var endLine = sel.end.line;
        
        // Is a range of text selected? (vs just an insertion pt)
        var hasSelection = (startLine !== endLine) || (sel.start.ch !== sel.end.ch);
        
        // In full-line selection, cursor pos is start of next line - but don't want to modify that line
        if (sel.end.ch === 0 && hasSelection) {
            endLine--;
        }
        
        // Decide if we're commenting vs. un-commenting
        // Are there any non-blank lines that aren't commented out? (We ignore blank lines because
        // some editors like Sublime don't comment them out)
        var containsUncommented = false;
        var i;
        var line;
        for (i = startLine; i <= endLine; i++) {
            line = doc.getLine(i);
            // A line is commented out if it starts with 0-N whitespace chars, then "//"
            if (!line.match(/^\s*\/\//) && line.match(/\S/)) {
                containsUncommented = true;
                break;
            }
        }
        
        // Make the edit
        doc.batchOperation(function () {
            
            if (containsUncommented) {
                // Comment out - prepend "//" to each line
                for (i = startLine; i <= endLine; i++) {
                    doc.replaceRange("//", {line: i, ch: 0});
                }
                
                // Make sure selection includes "//" that was added at start of range
                if (sel.start.ch === 0 && hasSelection) {
                    // use *current* selection end, which has been updated for our text insertions
                    editor.setSelection({line: startLine, ch: 0}, editor.getSelection().end);
                }
                
            } else {
                // Uncomment - remove first "//" on each line (if any)
                for (i = startLine; i <= endLine; i++) {
                    line = doc.getLine(i);
                    var commentI = line.indexOf("//");
                    if (commentI !== -1) {
                        doc.replaceRange("", {line: i, ch: commentI}, {line: i, ch: commentI + 2});
                    }
                }
            }
        });
        
    }

    /**
     * Invokes a language-specific line-comment/uncomment handler
     * @param {?Editor} editor If unspecified, applies to the currently focused editor
     */
    function lineComment(editor) {
        editor = editor || EditorManager.getFocusedEditor();
        if (!editor) {
            return;
        }
        
        var mode = editor.getModeForSelection();
        
        // Currently we only support languages with "//" commenting
        if (mode === "javascript" || mode === "less") {
            lineCommentSlashSlash(editor);
        }
    }
    
    
    /**
     * Duplicates the selected text, or current line if no selection. The cursor/selection is left
     * on the second copy.
     */
    function duplicateText(editor) {
        editor = editor || EditorManager.getFocusedEditor();
        if (!editor) {
            return;
        }

        var sel = editor.getSelection(),
            hasSelection = (sel.start.line !== sel.end.line) || (sel.start.ch !== sel.end.ch),
            delimiter = "";

        if (!hasSelection) {
            sel.start.ch = 0;
            sel.end = {line: sel.start.line + 1, ch: 0};
            if (sel.end.line === editor.lineCount()) {
                delimiter = "\n";
            }
        }

        // Make the edit
        var doc = editor.document;

        var selectedText = doc.getRange(sel.start, sel.end) + delimiter;
        doc.replaceRange(selectedText, sel.start);
    }
    
    /**
     * Moves the selected text, or current line if no selection. The cursor/selection 
     * moves with the line/lines.
     * @param {Editor} editor - target editor
     * @param {Number} direction - direction of the move (-1,+1) => (Up,Down)
     */
    function moveLine(editor, direction) {
        editor = editor || EditorManager.getFocusedEditor();
        if (!editor) {
            return;
        }
        
        var doc = editor.document,
            sel = editor.getSelection(),
            originalSel = editor.getSelection(),
            hasSelection = (sel.start.line !== sel.end.line) || (sel.start.ch !== sel.end.ch);
        
        sel.start.ch = 0;
        // The end of the selection becomes the start of the next line, if it isn't already
        if (!hasSelection || sel.end.ch !== 0) {
            sel.end = {line: sel.end.line + 1, ch: 0};
        }
        
        // Make the move
        switch (direction) {
        case DIRECTION_UP:
            if (sel.start.line !== 0) {
                doc.batchOperation(function () {
                    var prevText = doc.getRange({ line: sel.start.line - 1, ch: 0 }, sel.start);
                    
                    if (sel.end.line === editor.lineCount()) {
                        prevText = "\n" + prevText.substring(0, prevText.length - 1);
                    }
                    
                    doc.replaceRange("", { line: sel.start.line - 1, ch: 0 }, sel.start);
                    doc.replaceRange(prevText, { line: sel.end.line - 1, ch: 0 });
                    
                    // Make sure CodeMirror hasn't expanded the selection to include
                    // the line we inserted below.
                    originalSel.start.line--;
                    originalSel.end.line--;
                    editor.setSelection(originalSel.start, originalSel.end);
                });
            }
            break;
        case DIRECTION_DOWN:
            if (sel.end.line < editor.lineCount()) {
                doc.batchOperation(function () {
                    var nextText = doc.getRange(sel.end, { line: sel.end.line + 1, ch: 0 });
                    
                    var deletionStart = sel.end;
                    if (sel.end.line === editor.lineCount() - 1) {
                        nextText += "\n";
                        deletionStart = { line: sel.end.line - 1, ch: doc.getLine(sel.end.line - 1).length };
                    }
    
                    doc.replaceRange("", deletionStart, { line: sel.end.line + 1, ch: 0 });
                    doc.replaceRange(nextText, { line: sel.start.line, ch: 0 });
                });
            }
            break;
        }
    }
    
    /**
     * Moves the selected text, or current line if no selection, one line up. The cursor/selection 
     * moves with the line/lines.
     */
    function moveLineUp(editor) {
        moveLine(editor, DIRECTION_UP);
    }
    
    /**
     * Moves the selected text, or current line if no selection, one line down. The cursor/selection 
     * moves with the line/lines.
     */
    function moveLineDown(editor) {
        moveLine(editor, DIRECTION_DOWN);
    }

    /**
     * Indent a line of text if no selection. Otherwise, indent all lines in selection.
     */
    function indentText() {
        var editor = EditorManager.getFocusedEditor();
        if (!editor) {
            return;
        }
        
        editor._codeMirror.execCommand("indentMore");
    }
    
    /**
     * Unindent a line of text if no selection. Otherwise, unindent all lines in selection.
     */
    function unidentText() {
        var editor = EditorManager.getFocusedEditor();
        if (!editor) {
            return;
        }
        
        editor._codeMirror.execCommand("indentLess");
    }
<<<<<<< HEAD

    function selectLine() {
        var editor = EditorManager.getFocusedEditor();
        if (editor) {
            var cursor = editor.getCursorPos(),
                from = editor.getSelectedText === "" ? {line: cursor.line, ch: 0} : {line: editor.getSelection().start.line, ch: 0},
                to   = {line: cursor.line + 1, ch: 0};
            editor.setSelection(from, to);
        }
    }
        
    // Register commands
    CommandManager.register(Strings.CMD_INDENT,         Commands.EDIT_INDENT,       indentText);
    CommandManager.register(Strings.CMD_UNINDENT,       Commands.EDIT_UNINDENT,     unidentText);
    CommandManager.register(Strings.CMD_COMMENT,        Commands.EDIT_LINE_COMMENT, lineComment);
    CommandManager.register(Strings.CMD_DUPLICATE,      Commands.EDIT_DUPLICATE,    duplicateText);
    CommandManager.register(Strings.CMD_LINE_UP,        Commands.EDIT_LINE_UP,      moveLineUp);
    CommandManager.register(Strings.CMD_LINE_DOWN,      Commands.EDIT_LINE_DOWN,    moveLineDown);
    CommandManager.register("Select Line",              Commands.EDIT_SELECT_LINE,  selectLine);
=======
    
    /**
     * Toggles tabs/spaces preferences
     */
    function toggleUseTabChars() {
        var useTabs = !Editor.getUseTabChar();
        Editor.setUseTabChar(useTabs);
        CommandManager.get(Commands.TOGGLE_USE_TAB_CHARS).setChecked(useTabs);
    }
        
    // Register commands
    CommandManager.register(Strings.CMD_INDENT,         Commands.EDIT_INDENT,           indentText);
    CommandManager.register(Strings.CMD_UNINDENT,       Commands.EDIT_UNINDENT,         unidentText);
    CommandManager.register(Strings.CMD_COMMENT,        Commands.EDIT_LINE_COMMENT,     lineComment);
    CommandManager.register(Strings.CMD_DUPLICATE,      Commands.EDIT_DUPLICATE,        duplicateText);
    CommandManager.register(Strings.CMD_LINE_UP,        Commands.EDIT_LINE_UP,          moveLineUp);
    CommandManager.register(Strings.CMD_LINE_DOWN,      Commands.EDIT_LINE_DOWN,        moveLineDown);
    CommandManager.register(Strings.CMD_USE_TAB_CHARS,  Commands.TOGGLE_USE_TAB_CHARS,  toggleUseTabChars)
        .setChecked(Editor.getUseTabChar());
>>>>>>> 0cdc5386
});<|MERGE_RESOLUTION|>--- conflicted
+++ resolved
@@ -35,8 +35,7 @@
     var Commands           = require("command/Commands"),
         Strings            = require("strings"),
         CommandManager     = require("command/CommandManager"),
-        EditorManager      = require("editor/EditorManager"),
-        Editor             = require("editor/Editor").Editor;
+        EditorManager      = require("editor/EditorManager");
     
     
     /**
@@ -263,7 +262,14 @@
         
         editor._codeMirror.execCommand("indentLess");
     }
-<<<<<<< HEAD
+    
+    /**
+     * Toggles tabs/spaces preferences
+     */
+    function toggleUseTabChars() {
+        var useTabs = !Editor.getUseTabChar();
+        Editor.setUseTabChar(useTabs);
+        CommandManager.get(Commands.TOGGLE_USE_TAB_CHARS).setChecked(useTabs);
 
     function selectLine() {
         var editor = EditorManager.getFocusedEditor();
@@ -275,25 +281,7 @@
         }
     }
         
-    // Register commands
-    CommandManager.register(Strings.CMD_INDENT,         Commands.EDIT_INDENT,       indentText);
-    CommandManager.register(Strings.CMD_UNINDENT,       Commands.EDIT_UNINDENT,     unidentText);
-    CommandManager.register(Strings.CMD_COMMENT,        Commands.EDIT_LINE_COMMENT, lineComment);
-    CommandManager.register(Strings.CMD_DUPLICATE,      Commands.EDIT_DUPLICATE,    duplicateText);
-    CommandManager.register(Strings.CMD_LINE_UP,        Commands.EDIT_LINE_UP,      moveLineUp);
-    CommandManager.register(Strings.CMD_LINE_DOWN,      Commands.EDIT_LINE_DOWN,    moveLineDown);
-    CommandManager.register("Select Line",              Commands.EDIT_SELECT_LINE,  selectLine);
-=======
-    
-    /**
-     * Toggles tabs/spaces preferences
-     */
-    function toggleUseTabChars() {
-        var useTabs = !Editor.getUseTabChar();
-        Editor.setUseTabChar(useTabs);
-        CommandManager.get(Commands.TOGGLE_USE_TAB_CHARS).setChecked(useTabs);
-    }
-        
+         
     // Register commands
     CommandManager.register(Strings.CMD_INDENT,         Commands.EDIT_INDENT,           indentText);
     CommandManager.register(Strings.CMD_UNINDENT,       Commands.EDIT_UNINDENT,         unidentText);
@@ -303,5 +291,5 @@
     CommandManager.register(Strings.CMD_LINE_DOWN,      Commands.EDIT_LINE_DOWN,        moveLineDown);
     CommandManager.register(Strings.CMD_USE_TAB_CHARS,  Commands.TOGGLE_USE_TAB_CHARS,  toggleUseTabChars)
         .setChecked(Editor.getUseTabChar());
->>>>>>> 0cdc5386
+    CommandManager.register("Select Line",              Commands.EDIT_SELECT_LINE,      selectLine);
 });