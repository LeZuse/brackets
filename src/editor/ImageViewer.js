--- conflicted
+++ resolved
@@ -207,13 +207,9 @@
     function render(fullPath) {
         var relPath = ProjectManager.makeProjectRelativeIfPossible(fullPath);
 
-<<<<<<< HEAD
         _scale = 100;   // initialize to 100
-        $("#img-path").text(relPath);
-=======
         $("#img-path").text(relPath)
                 .attr("title", relPath);
->>>>>>> 5b550eec
         $("#img-preview").on("load", function () {
             // add dimensions and size
             _naturalWidth = this.naturalWidth;
