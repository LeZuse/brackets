/*
 * Copyright (c) 2012 Adobe Systems Incorporated. All rights reserved.
 *  
 * Permission is hereby granted, free of charge, to any person obtaining a
 * copy of this software and associated documentation files (the "Software"), 
 * to deal in the Software without restriction, including without limitation 
 * the rights to use, copy, modify, merge, publish, distribute, sublicense, 
 * and/or sell copies of the Software, and to permit persons to whom the 
 * Software is furnished to do so, subject to the following conditions:
 *  
 * The above copyright notice and this permission notice shall be included in
 * all copies or substantial portions of the Software.
 *  
 * THE SOFTWARE IS PROVIDED "AS IS", WITHOUT WARRANTY OF ANY KIND, EXPRESS OR
 * IMPLIED, INCLUDING BUT NOT LIMITED TO THE WARRANTIES OF MERCHANTABILITY, 
 * FITNESS FOR A PARTICULAR PURPOSE AND NONINFRINGEMENT. IN NO EVENT SHALL THE
 * AUTHORS OR COPYRIGHT HOLDERS BE LIABLE FOR ANY CLAIM, DAMAGES OR OTHER 
 * LIABILITY, WHETHER IN AN ACTION OF CONTRACT, TORT OR OTHERWISE, ARISING 
 * FROM, OUT OF OR IN CONNECTION WITH THE SOFTWARE OR THE USE OR OTHER 
 * DEALINGS IN THE SOFTWARE.
 * 
 */


// FUTURE: Merge part (or all) of this class with MultiRangeInlineEditor
/*jslint vars: true, plusplus: true, devel: true, nomen: true, indent: 4, maxerr: 50 */
/*global define, $, CodeMirror, window */

define(function (require, exports, module) {
    "use strict";
    
    var _ = require("lodash");
    
    // Load dependent modules
    var DocumentManager     = require("document/DocumentManager"),
        EditorManager       = require("editor/EditorManager"),
        CommandManager      = require("command/CommandManager"),
        Commands            = require("command/Commands"),
        InlineWidget        = require("editor/InlineWidget").InlineWidget;

    /**
     * Returns editor holder width (not CodeMirror's width).
     * @private
     */
    function _editorHolderWidth() {
        return $("#editor-holder").width();
    }

    /**
     * Shows or hides the dirty indicator
     * @private
     */
    function _showDirtyIndicator($indicatorDiv, isDirty) {
        // Show or hide the dirty indicator by adjusting
        // the width of the div.
        $indicatorDiv.css("width", isDirty ? 16 : 0);
    }
    
    /**
     * Respond to dirty flag change event. If the dirty flag is associated with an inline editor,
     * show (or hide) the dirty indicator.
     * @private
     */
    function _dirtyFlagChangeHandler(event, doc) {
        var $dirtyIndicators = $(".inline-editor-holder .dirty-indicator"),
            $indicator;
        
        $dirtyIndicators.each(function (index, indicator) {
            $indicator = $(this);
            if ($indicator.data("fullPath") === doc.file.fullPath) {
                _showDirtyIndicator($indicator, doc.isDirty);
            }
        });
    }
    
    /**
     * @constructor
     * @extends {InlineWidget}
     */
    function InlineTextEditor() {
        InlineWidget.call(this);

        /* @type {Editor}*/
        this.editor = null;
    }
    InlineTextEditor.prototype = Object.create(InlineWidget.prototype);
    InlineTextEditor.prototype.constructor = InlineTextEditor;
    InlineTextEditor.prototype.parentClass = InlineWidget.prototype;
    
    InlineTextEditor.prototype.$wrapper = null;
    InlineTextEditor.prototype.editor = null;
    InlineTextEditor.prototype.$editorHolder = null;
    InlineTextEditor.prototype.$header = null;
    InlineTextEditor.prototype.$filename = null;

   /**
     * Given a host editor and its inline editors, find the widest gutter and make all the others match
     * @param {!Editor} hostEditor Host editor containing all the inline editors to sync
     * @private
     */
    function _syncGutterWidths(hostEditor) {
        var allHostedEditors = EditorManager.getInlineEditors(hostEditor);
        
        // add the host itself to the list too
        allHostedEditors.push(hostEditor);
        
        var maxWidth = 0;
        allHostedEditors.forEach(function (editor) {
            var $gutter = $(editor._codeMirror.getGutterElement()).find(".CodeMirror-linenumbers");
            $gutter.css("min-width", "");
            var curWidth = $gutter.width();
            if (curWidth > maxWidth) {
                maxWidth = curWidth;
            }
        });
        
        if (allHostedEditors.length === 1) {
            //There's only the host, just refresh the gutter
            allHostedEditors[0]._codeMirror.setOption("gutters", allHostedEditors[0]._codeMirror.getOption("gutters"));
            return;
        }
        
        maxWidth = maxWidth + "px";
        allHostedEditors.forEach(function (editor) {
            $(editor._codeMirror.getGutterElement()).find(".CodeMirror-linenumbers").css("min-width", maxWidth);
            
            // Force CodeMirror to refresh the gutter
            editor._codeMirror.setOption("gutters", editor._codeMirror.getOption("gutters"));
        });
    }

    /**
     * Called any time inline was closed, whether manually (via close()) or automatically
     */
    InlineTextEditor.prototype.onClosed = function () {
        InlineTextEditor.prototype.parentClass.onClosed.apply(this, arguments);
            
        _syncGutterWidths(this.hostEditor);
        
        // Destroy the inline editor.
        this.setInlineContent(null);
    };
    
    /**
     * Update the inline editor's height when the number of lines change. The
     * base implementation of this method does nothing.
     * @param {boolean} force the editor to resize
     */
    InlineTextEditor.prototype.sizeInlineWidgetToContents = function (force) {
        // brackets_codemirror_overrides.css adds height:auto to CodeMirror
        // Inline editors themselves do not need to be sized, but layouts like
        // the one used in CSSInlineEditor do need some manual layout.
    };

    /**
     * Some tasks have to wait until we've been parented into the outer editor
     * @param {string} the inline ID that is generated by CodeMirror after the widget that holds the inline
     *  editor is constructed and added to the DOM
     */
    InlineTextEditor.prototype.onAdded = function () {
        var self = this;

        InlineTextEditor.prototype.parentClass.onAdded.apply(this, arguments);
        
        if (this.editor) {
            this.editor.refresh();
        }

        // Update display of inline editors when the hostEditor signals a redraw
        CodeMirror.on(this.info, "redraw", function () {
            // At the point where we get the redraw, CodeMirror might not yet have actually
            // re-added the widget to the DOM. This is filed as https://github.com/marijnh/CodeMirror/issues/1226.
            // For now, we can work around it by doing the refresh on a setTimeout().
            window.setTimeout(function () {
                if (self.editor) {
                    self.editor.refresh();
                }
            }, 0);
        });
        
        _syncGutterWidths(this.hostEditor);
        
        if (this.editor) {
            this.editor.focus();
        }
    };
    
    /**
     * @return {?Editor} If an Editor within this inline editor has focus, returns it. Otherwise returns null.
     */
    InlineTextEditor.prototype.getFocusedEditor = function () {
<<<<<<< HEAD
        var focusedI = _.findIndex(this.editors, function (editor) {
            return editor.hasFocus();
        });
        return this.editors[focusedI];  // returns undefined if -1, which works
=======
        if (this.editor && this.editor.hasFocus()) {
            return this.editor;
        }
        return null;
>>>>>>> 36200fd1
    };


    /**
     * Sets the document and range to show in the inline editor, or null to destroy the current editor and leave
     * the content blank.
     * @param {Document} doc The document to show, or null to show nothing
     * @param {number} startLine The first line of text in `doc` to show in inline editor. Ignored if doc is null.
     * @param {number} endLine The last line of text in `doc` to show in inline editor. Ignored if doc is null.
     */
    InlineTextEditor.prototype.setInlineContent = function (doc, startLine, endLine) {
        var self = this;
        
        // Destroy the previous editor if we had one and clear out the filename info.
        if (this.editor) {
            $(this.editor).off(".InlineTextEditor");
            this.editor.destroy(); // remove from DOM and release ref on Document
            this.editor = null;
            this.$filename.off(".InlineTextEditor")
                .removeAttr("title");
            this.$filename.html("");
        }
        
        if (!doc) {
            return;
        }
        
        var range = {
            startLine: startLine,
            endLine: endLine
        };
        
        // dirty indicator, with file path stored on it
        var $dirtyIndicatorDiv = $("<div/>")
            .addClass("dirty-indicator")
            .width(0); // initialize indicator as hidden
        $dirtyIndicatorDiv.data("fullPath", doc.file.fullPath);
        
        this.$lineNumber = $("<span class='line-number'/>");

        // update contents of filename link
        this.$filename.append($dirtyIndicatorDiv)
            .append(doc.file.name + " : ")
            .append(this.$lineNumber)
            .attr("title", doc.file.fullPath);
        
        // clicking filename jumps to full editor view
        this.$filename.on("click.InlineTextEditor", function () {
            CommandManager.execute(Commands.FILE_OPEN, { fullPath: doc.file.fullPath })
                .done(function () {
                    EditorManager.getCurrentFullEditor().setCursorPos(startLine, 0, true);
                });
        });

        var inlineInfo = EditorManager.createInlineEditorForDocument(doc, range, this.$editorHolder.get(0));
        this.editor = inlineInfo.editor;
        
        // Init line number display
        this._updateLineRange(inlineInfo.editor);

        // Always update the widget height when an inline editor completes a
        // display update
        $(this.editor).on("update.InlineTextEditor", function (event, editor) {
            self.sizeInlineWidgetToContents(true);
        });

        // Size editor to content whenever text changes (via edits here or any
        // other view of the doc: Editor fires "change" any time its text
        // changes, regardless of origin)
        $(this.editor).on("change.InlineTextEditor", function (event, editor) {
            if (self.hostEditor.isFullyVisible()) {
                self.sizeInlineWidgetToContents(true);
                self._updateLineRange(editor);
            }
        });
        
        // If Document's file is deleted, or Editor loses sync with Document, delegate to this._onLostContent()
        $(this.editor).on("lostContent.InlineTextEditor", function () {
            self._onLostContent.apply(self, arguments);
        });
        
        // set dirty indicator state
        _showDirtyIndicator($dirtyIndicatorDiv, doc.isDirty);
    };

    /**
     * Updates start line display.
     * @param {Editor} editor
     */
    InlineTextEditor.prototype._updateLineRange = function (editor) {
        var oldStartLine    = this._startLine,
            oldEndLine      = this._endLine,
            oldLineCount    = this._lineCount;

        this._startLine = editor.getFirstVisibleLine();
        this._endLine = editor.getLastVisibleLine();
        this._lineCount = this._endLine - this._startLine;

        if (oldStartLine !== this._startLine) {
            this.$lineNumber.text(this._startLine + 1);
        }
    };

    /**
     * @param {Editor} hostEditor
     */
    InlineTextEditor.prototype.load = function (hostEditor) {
        InlineTextEditor.prototype.parentClass.load.apply(this, arguments);

        // We don't create the actual editor here--that will happen the first time
        // setInlineContent() is called.
        this.$wrapper = $("<div/>").appendTo(this.$htmlContent);
        this.$header = $("<div/>").addClass("inline-editor-header").appendTo(this.$wrapper);
        this.$filename = $("<a/>").addClass("filename").appendTo(this.$header);
        this.$editorHolder = $("<div/>").addClass("inline-editor-holder").appendTo(this.$wrapper);
    };

    /**
     * Called when the editor containing the inline is made visible.
     */
    InlineTextEditor.prototype.onParentShown = function () {
        InlineTextEditor.prototype.parentClass.onParentShown.apply(this, arguments);

        // Refresh line number display and codemirror line number gutter
        if (this.editor) {
            this._updateLineRange(this.editor);
            this.editor.refresh();
        }

        // We need to call this explicitly whenever the host editor is reshown
        this.sizeInlineWidgetToContents(true);
    };
        
    /**
     * If Document's file is deleted, or Editor loses sync with Document, just close
     */
    InlineTextEditor.prototype._onLostContent = function () {
        // Note: this closes the entire inline widget if any one Editor loses sync. This seems
        // better than leaving it open but suddenly removing one rule from the result list.
        this.close();
    };
    
    // consolidate all dirty document updates
    $(DocumentManager).on("dirtyFlagChange", _dirtyFlagChangeHandler);

    exports.InlineTextEditor = InlineTextEditor;

});<|MERGE_RESOLUTION|>--- conflicted
+++ resolved
@@ -29,8 +29,6 @@
 define(function (require, exports, module) {
     "use strict";
     
-    var _ = require("lodash");
-    
     // Load dependent modules
     var DocumentManager     = require("document/DocumentManager"),
         EditorManager       = require("editor/EditorManager"),
@@ -189,17 +187,10 @@
      * @return {?Editor} If an Editor within this inline editor has focus, returns it. Otherwise returns null.
      */
     InlineTextEditor.prototype.getFocusedEditor = function () {
-<<<<<<< HEAD
-        var focusedI = _.findIndex(this.editors, function (editor) {
-            return editor.hasFocus();
-        });
-        return this.editors[focusedI];  // returns undefined if -1, which works
-=======
         if (this.editor && this.editor.hasFocus()) {
             return this.editor;
         }
         return null;
->>>>>>> 36200fd1
     };
 
 
