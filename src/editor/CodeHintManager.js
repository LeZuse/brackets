/*
 * Copyright (c) 2012 Adobe Systems Incorporated. All rights reserved.
 *  
 * Permission is hereby granted, free of charge, to any person obtaining a
 * copy of this software and associated documentation files (the "Software"), 
 * to deal in the Software without restriction, including without limitation 
 * the rights to use, copy, modify, merge, publish, distribute, sublicense, 
 * and/or sell copies of the Software, and to permit persons to whom the 
 * Software is furnished to do so, subject to the following conditions:
 *  
 * The above copyright notice and this permission notice shall be included in
 * all copies or substantial portions of the Software.
 *  
 * THE SOFTWARE IS PROVIDED "AS IS", WITHOUT WARRANTY OF ANY KIND, EXPRESS OR
 * IMPLIED, INCLUDING BUT NOT LIMITED TO THE WARRANTIES OF MERCHANTABILITY, 
 * FITNESS FOR A PARTICULAR PURPOSE AND NONINFRINGEMENT. IN NO EVENT SHALL THE
 * AUTHORS OR COPYRIGHT HOLDERS BE LIABLE FOR ANY CLAIM, DAMAGES OR OTHER 
 * LIABILITY, WHETHER IN AN ACTION OF CONTRACT, TORT OR OTHERWISE, ARISING 
 * FROM, OUT OF OR IN CONNECTION WITH THE SOFTWARE OR THE USE OR OTHER 
 * DEALINGS IN THE SOFTWARE.
 * 
 */

/*
 * CodeHintManager Overview:
 *
 * The CodeHintManager mediates the interaction between the editor and a
 * collection of hint providers. If hints are requested explicitly by the
 * user, then the providers registered for the current mode are queried
 * for their ability to provide hints in order of descending priority by
 * way their hasHints methods. Character insertions may also constitute an
 * implicit request for hints; consequently, providers for the current
 * mode are also queried on character insertion for both their ability to
 * provide hints and also for the suitability of providing implicit hints
 * in the given editor context.
 *
 * Once a provider responds affirmatively to a request for hints, the
 * manager begins a hinting session with that provider, begins to query
 * that provider for hints by way of its getHints method, and opens the
 * hint list window. The hint list is kept open for the duration of the
 * current session. The manager maintains the session until either:
 *
 *  1. the provider gives a null response to a request for hints;
 *  2. a deferred response to getHints fails to resolve;
 *  3. the user explicitly dismisses the hint list window;
 *  4. the editor is closed or becomes inactive; or
 *  5. the editor undergoes a "complex" change, e.g., a multi-character
 *     insertion, deletion or navigation.
 *
 * Single-character insertions, deletions or navigations may not
 * invalidate the current session; in which case, each such change
 * precipitates a successive call to getHints.
 *
 * If the user selects a hint from the rendered hint list then the
 * provider is responsible for inserting the hint into the editor context
 * for the current session by way of its insertHint method. The provider
 * may use the return value of insertHint to request that an additional
 * explicit hint request be triggered, potentially beginning a new
 * session.
 *
 *
 * CodeHintProvider Overview:
 *
 * A code hint provider should implement the following three functions:
 *
 * CodeHintProvider.hasHints(editor, implicitChar)
 * CodeHintProvider.getHints(implicitChar)
 * CodeHintProvider.insertHint(hint)
 *
 * The behavior of these three functions is described in detail below.
 *
 * # CodeHintProvider.hasHints(editor, implicitChar)
 *
 * The method by which a provider indicates intent to provide hints for a
 * given editor. The manager calls this method both when hints are
 * explicitly requested (via, e.g., Ctrl-Space) and when they may be
 * implicitly requested as a result of character insertion in the editor.
 * If the provider responds negatively then the manager may query other
 * providers for hints. Otherwise, a new hinting session begins with this
 * provider, during which the manager may repeatedly query the provider
 * for hints via the getHints method. Note that no other providers will be
 * queried until the hinting session ends.
 *
 * The implicitChar parameter is used to determine whether the hinting
 * request is explicit or implicit. If the string is null then hints were
 * explicitly requested and the provider should reply based on whether it
 * is possible to return hints for the given editor context. Otherwise,
 * the string contains just the last character inserted into the editor's
 * document and the request for hints is implicit. In this case, the
 * provider should determine whether it is both possible and appropriate
 * to show hints. Because implicit hints can be triggered by every
 * character insertion, hasHints may be called frequently; consequently,
 * the provider should endeavor to return a value as quickly as possible.
 * 
 * Because calls to hasHints imply that a hinting session is about to
 * begin, a provider may wish to clean up cached data from previous
 * sessions in this method. Similarly, if the provider returns true, it
 * may wish to prepare to cache data suitable for the current session. In
 * particular, it should keep a reference to the editor object so that it
 * can access the editor in future calls to getHints and insertHints.
 * 
 * param {Editor} editor 
 * A non-null editor object for the active window.
 *
 * param {String} implicitChar 
 * Either null, if the hinting request was explicit, or a single character
 * that represents the last insertion and that indicates an implicit
 * hinting request.
 *
 * return {Boolean} 
 * Determines whether the current provider is able to provide hints for
 * the given editor context and, in case implicitChar is non- null,
 * whether it is appropriate to do so.
 * 
 * 
 * # CodeHintProvider.getHints(implicitChar)
 * 
 * The method by which a provider provides hints for the editor context
 * associated with the current session. The getHints method is called only
 * if the provider asserted its willingness to provide hints in an earlier
 * call to hasHints. The provider may return null, which indicates that
 * the manager should end the current hinting session and close the hint
 * list window. Otherwise, the provider should return a response object
 * that contains three properties: 
 *
 *  1. hints, a sorted array hints that the provider could later insert
 *     into the editor;
 *  2. match, a string that the manager may use to emphasize substrings of
 *     hints in the hint list; and
 *  3. selectInitial, a boolean that indicates whether or not the the
 *     first hint in the list should be selected by default.
 *
 * If the array of
 * hints is empty, then the manager will render an empty list, but the
 * hinting session will remain open and the value of the selectInitial
 * property is irrelevant.
 *
 * Alternatively, the provider may return a jQuery.Deferred object
 * that resolves with an object with the structure described above. In
 * this case, the manager will initially render the hint list window with
 * a throbber and will render the actual list once the deferred object
 * resolves to a response object. If a hint list has already been rendered
 * (from an earlier call to getHints), then the old list will continue
 * to be displayed until the new deferred has resolved.
 *
 * Both the manager and the provider can reject the deferred object. The
 * manager will reject the deferred if the editor changes state (e.g., the
 * user types a character) or if the hinting session ends (e.g., the user
 * explicitly closes the hints by pressing escape). The provider can use
 * this event to, e.g., abort an expensive computation. Consequently, the
 * provider may assume that getHints will not be called again until the
 * deferred object from the current call has resolved or been rejected. If
 * the provider rejects the deferred, the manager will end the hinting
 * session.
 * 
 * The getHints method may be called by the manager repeatedly during a
 * hinting session. Providers may wish to cache information for efficiency
 * that may be useful throughout these sessions. The same editor context
 * will be used throughout a session, and will only change during the
 * session as a result of single-character insertions, deletions and
 * cursor navigations. The provider may assume that, throughout the
 * lifetime of the session, the getHints method will be called exactly
 * once for each such editor change. Consequently, the provider may also
 * assume that the document will not be changed outside of the editor
 * during a session.
 *
 * param {String} implicitChar
 * Either null, if the request to update the hint list was a result of
 * navigation, or a single character that represents the last insertion.
 *
 * return {(Object + jQuery.Deferred)<
 *      hints: Array<(String + jQuery.Obj)>,
 *      match: String,
 *      selectInitial: Boolean>}
 * 
 * Null if the provider wishes to end the hinting session. Otherwise, a
 * response object, possibly deferred, that provides 1. a sorted array
 * hints that consists either of strings or jQuery objects; 2. a string
 * match, possibly null, that is used by the manager to emphasize
 * matching substrings when rendering the hint list; and 3. a boolean that
 * indicates whether the first result, if one exists, should be selected
 * by default in the hint list window. If match is non-null, then the
 * hints should be strings. 
 * 
 * TODO - NOT YET IMPLEMENTED: If the match is null, the manager will not 
 * attempt to emphasize any parts of the hints when rendering the hint 
 * list; instead the provider may return strings or jQuery objects for 
 * which emphasis is self-contained. For example, the strings may contain
 * substrings that wrapped in bold tags. In this way, the provider can 
 * choose to let the manager handle emphasis for the simple and common case
 * of prefix matching, or can provide its own emphasis if it wishes to use 
 * a more sophisticated matching algorithm.
 * 
 *
 * # CodeHintProvider.insertHint(hint)
 *
 * The method by which a provider inserts a hint into the editor context
 * associated with the current session. The provider may assume that the
 * given hint was returned by the provider in some previous call in the
 * current session to getHints, but not necessarily the most recent call.
 * After the insertion has been performed, the current hinting session is
 * closed. The provider should return a boolean value to indicate whether
 * or not the end of the session should be immediately followed by a new
 * explicit hinting request, which may result in a new hinting session
 * being opened with some provider, but not necessarily the current one.
 *
 * param {String} hint 
 * The hint to be inserted into the editor context for the current session.
 * 
 * return {Boolean} 
 * Indicates whether the manager should follow hint insertion with an
 * explicit hint request.
 */


/*jslint vars: true, plusplus: true, devel: true, nomen: true, indent: 4, maxerr: 50 */
/*global define, $, brackets */

define(function (require, exports, module) {
    "use strict";
    
    // Load dependent modules
    var KeyEvent        = require("utils/KeyEvent"),
        CodeHintList    = require("editor/CodeHintList").CodeHintList;

    var hintProviders   = { "all" : [] },
        lastChar        = null,
        sessionProvider = null,
        sessionEditor   = null,
        hintList        = null,
        deferredHints   = null;

    /**
     * Comparator to sort providers based on their priority
     */
    function _providerSort(a, b) {
        return b.priority - a.priority;
    }
    
    /**    
     * The method by which a CodeHintProvider registers its willingness to
     * providing hints for editors in a given mode.
     *
     * @param {CodeHintProvider} provider
     * The hint provider to be registered, described below. 
     *
     * @param {Array[(string|Object<name: string>)]} modes
     * The set of mode names for which the provider is capable of
     * providing hints. If the special mode name "all" is included then
     * the provider may be called upon to provide hints for any mode.
     *
     * @param {Integer} priority
     * A non-negative number used to break ties among hint providers for a
     * particular mode. Providers that register with a higher priority
     * will have the opportunity to provide hints at a given mode before
     * those with a lower priority. Brackets default providers have
     * priority zero.
     */
    function registerHintProvider(providerInfo, modes, priority) {
        var providerObj = { provider: providerInfo,
                            priority: priority || 0 };
                
        if (modes) {
            var modeNames = [], registerInAllModes = false;
            var i, currentModeName;
            for (i = 0; i < modes.length; i++) {
                currentModeName = (typeof modes[i] === "string") ? modes[i] : modes[i].name;
                if (currentModeName) {
                    if (currentModeName === "all") {
                        registerInAllModes = true;
                        break;
                    } else {
                        modeNames.push(currentModeName);
                    }
                }
            }

            if (registerInAllModes) {
                // if we're registering in all, then we ignore the modeNames array
                // so that we avoid registering a provider twice
                var modeName;
                for (modeName in hintProviders) {
                    if (hintProviders.hasOwnProperty(modeName)) {
                        hintProviders[modeName].push(providerObj);
                        hintProviders[modeName].sort(_providerSort);
                    }
                }
            } else {
                modeNames.forEach(function (modeName) {
                    if (modeName) {
                        if (!hintProviders[modeName]) {
                            // initialize a new mode with all providers
                            hintProviders[modeName] = Array.prototype.concat(hintProviders.all);
                        }
                        hintProviders[modeName].push(providerObj);
                        hintProviders[modeName].sort(_providerSort);
                    }
                });
            }
        }
    }

    /** 
     *  Return the array of hint providers for the given mode.
     *  This gets called (potentially) on every keypress. So, it should be fast.
     *
     * @param {(string|Object<name: string>)} mode
     * @return {Array.<{provider: Object, modes: Array.<string>, priority: number}>}
     */
    function _getProvidersForMode(mode) {
        var modeName = (typeof mode === "string") ? mode : mode.name;
        return hintProviders[modeName] || hintProviders.all;
    }

    /**
     * End the current hinting session
     */
    function _endSession() {
        hintList.close();
        hintList = null;
        sessionProvider = null;
        sessionEditor = null;
        if (deferredHints) {
            deferredHints.reject();
            deferredHints = null;
        }
    }
   
    /** 
     * Is there a hinting session active for a given editor?
     * 
     * NOTE: the sessionEditor, sessionProvider and hintList objects are
     * only guaranteed to be initialized during an active session. 
     * 
     * @param {Editor} editor
     * @return boolean 
     */
    function _inSession(editor) {
        if (sessionEditor) {
            if (sessionEditor === editor &&
                    (hintList.isOpen() ||
                     (deferredHints && !deferredHints.isResolved() && !deferredHints.isRejected()))) {
                return true;
            } else {
                // the editor has changed
                _endSession();
            }
        }
        return false;
    }

    /**
     * From an active hinting session, get hints from the current provider and
     * render the hint list window.
     *
     * Assumes that it is called when a session is active (i.e. sessionProvider is not null).
     */
    function _updateHintList() {
        if (deferredHints) {
            deferredHints.reject();
            deferredHints = null;
        }
        
        var response = sessionProvider.getHints(lastChar);
        lastChar = null;
        
        if (!response) {
            // the provider wishes to close the session
            _endSession();
        } else if (response.hasOwnProperty("hints")) { // a synchronous response
            if (hintList.isOpen()) {
                // the session is open 
                hintList.update(response);
            } else {
                hintList.open(response);
            }
        } else { // response is a deferred
            deferredHints = response;
            response.done(function (hints) {
                if (hintList.isOpen()) {
                    // the session is open 
                    hintList.update(hints);
                } else {
                    hintList.open(hints);
                }
            });
        }
    }
    
    /**
     * Try to begin a new hinting session. 
     * @param {Editor} editor
     */
    function _beginSession(editor) {
        // Find a suitable provider, if any
        var mode = editor.getModeForSelection(),
            enabledProviders = _getProvidersForMode(mode);
        
        $.each(enabledProviders, function (index, item) {
            if (item.provider.hasHints(editor, lastChar)) {
                sessionProvider = item.provider;
                return false;
            }
            return true;
        });

<<<<<<< HEAD
        this.updateList();
    
        if (this.displayList.length) {
            // Need to add the menu to the DOM before trying to calculate its ideal location.
            $("#codehint-menu-bar > ul").append(this.$hintMenu);
            
            var hintPos = this.calcHintListLocation();
            
            this.$hintMenu.addClass("open")
                       .css({"left": hintPos.left, "top": hintPos.top});
            this.opened = true;
            
            PopUpManager.addPopUp(this.$hintMenu,
                function () {
                    self.close();
                },
                true);
        }
    };

    /**
     * Closes the hint list
     */
    CodeHintList.prototype.close = function () {
        // TODO: Due to #1381, this won't get called if the user clicks out of the code hint menu.
        // That's (sort of) okay right now since it doesn't really matter if a single old invisible
        // code hint list is lying around (it'll get closed the next time the user pops up a code
        // hint). Once #1381 is fixed this issue should go away.
        this.$hintMenu.removeClass("open");
        this.opened = false;
        this.currentProvider = null;
        
        PopUpManager.removePopUp(this.$hintMenu);
        this.$hintMenu.remove();
        if (hintList === this) {
            hintList = null;
            shouldShowHintsOnChange = false;
            keyDownEditor = null;
        }
    };
        
    /**
     * Computes top left location for hint list so that the list is not clipped by the window
     * @return {Object.<left: Number, top: Number> }
     */
    CodeHintList.prototype.calcHintListLocation = function () {
        var cursor = this.editor._codeMirror.cursorCoords(),
            posTop  = cursor.top,
            posLeft = cursor.left,
            $window = $(window),
            $menuWindow = this.$hintMenu.children("ul");

        // TODO Ty: factor out menu repositioning logic so code hints and Context menus share code
        // adjust positioning so menu is not clipped off bottom or right
        var bottomOverhang = posTop + 25 + $menuWindow.height() - $window.height();
        if (bottomOverhang > 0) {
            posTop -= (27 + $menuWindow.height());
        }
        // todo: should be shifted by line height
        posTop -= 15;   // shift top for hidden parent element
        //posLeft += 5;

        var rightOverhang = posLeft + $menuWindow.width() - $window.width();
        if (rightOverhang > 0) {
            posLeft = Math.max(0, posLeft - rightOverhang);
        }

        return {left: posLeft, top: posTop};
    };

    /**
     * @private
     * Calculate the number of items per scroll page. Used for PageUp and PageDown.
     * @return {number}
     */
    CodeHintList.prototype.getItemsPerPage = function () {
        var itemsPerPage = 1,
            $items = this.$hintMenu.find("li"),
            $view = this.$hintMenu.find("ul.dropdown-menu"),
            itemHeight;

        if ($items.length !== 0) {
            itemHeight = $($items[0]).height();
            if (itemHeight) {
                // round down to integer value
                itemsPerPage = Math.floor($view.height() / itemHeight);
                itemsPerPage = Math.max(1, Math.min(itemsPerPage, $items.length));
            }
        }
=======
        // If a provider is found, initialize the hint list and update it
        if (sessionProvider) {
            sessionEditor = editor;

            hintList = new CodeHintList(sessionEditor);
            hintList.onSelect(function (hint) {
                var restart = sessionProvider.insertHint(hint),
                    previousEditor = sessionEditor;
                _endSession();
                if (restart) {
                    _beginSession(previousEditor);
                }
            });
            hintList.onClose(_endSession);
>>>>>>> 68f94c14

            _updateHintList();
        } else {
            lastChar = null;
        }
    }
    
    /**
     * Handles keys related to displaying, searching, and navigating the hint list. 
     * This gets called before handleChange.
     *
     * TODO: Ideally, we'd get a more semantic event from the editor that told us
     * what changed so that we could do all of this logic without looking at
     * key events. Then, the purposes of handleKeyEvent and handleChange could be
     * combined. Doing this well requires changing CodeMirror.
     *
     * @param {Editor} editor
     * @param {KeyboardEvent} event
     */
    function handleKeyEvent(editor, event) {
        if (event.type === "keydown") {
            if (event.keyCode === 32 && event.ctrlKey) { // User pressed Ctrl+Space
                event.preventDefault();
                lastChar = null;
                if (_inSession(editor)) {
                    _endSession();
                }
                // Begin a new explicit session
                _beginSession(editor);
            } else if (_inSession(editor)) {
                // Pass event to the hint list, if it's open
                hintList.handleKeyEvent(event);
            }
        } else if (event.type === "keypress") {
            // Last inserted character, used later by handleChange
            lastChar = String.fromCharCode(event.charCode);
        } else if (event.type === "keyup") {
            if (_inSession(editor)) {
                if ((event.keyCode !== 32 && event.ctrlKey) || event.altKey || event.metaKey) {
                    // End the session if the user presses any key with a modifier (other than Ctrl+Space).
                    _endSession();
                } else if (event.keyCode === KeyEvent.DOM_VK_LEFT ||
                        event.keyCode === KeyEvent.DOM_VK_RIGHT) {
                    // Update the list after a simple navigation.
                    // We do this in "keyup" because we want the cursor position to be updated before
                    // we redraw the list.
                    _updateHintList();
                }
            }
        }
    }
    
    /**
     * Start a new implicit hinting session, or update the existing hint list. 
     * Called by the editor after handleKeyEvent, which is responsible for setting
     * the lastChar.
     */
    function handleChange(editor) {
        if (_inSession(editor)) {
            _updateHintList();
        } else {
            if (lastChar) {
                _beginSession(editor);
            }
        }
    }

    /**
     * Expose CodeHintList for unit testing
     */
    function _getCodeHintList() {
        return hintList;
    }
    exports._getCodeHintList        = _getCodeHintList;
    
    // Define public API
    exports.handleKeyEvent          = handleKeyEvent;
    exports.handleChange            = handleChange;
    exports.registerHintProvider    = registerHintProvider;
});<|MERGE_RESOLUTION|>--- conflicted
+++ resolved
@@ -404,97 +404,6 @@
             return true;
         });
 
-<<<<<<< HEAD
-        this.updateList();
-    
-        if (this.displayList.length) {
-            // Need to add the menu to the DOM before trying to calculate its ideal location.
-            $("#codehint-menu-bar > ul").append(this.$hintMenu);
-            
-            var hintPos = this.calcHintListLocation();
-            
-            this.$hintMenu.addClass("open")
-                       .css({"left": hintPos.left, "top": hintPos.top});
-            this.opened = true;
-            
-            PopUpManager.addPopUp(this.$hintMenu,
-                function () {
-                    self.close();
-                },
-                true);
-        }
-    };
-
-    /**
-     * Closes the hint list
-     */
-    CodeHintList.prototype.close = function () {
-        // TODO: Due to #1381, this won't get called if the user clicks out of the code hint menu.
-        // That's (sort of) okay right now since it doesn't really matter if a single old invisible
-        // code hint list is lying around (it'll get closed the next time the user pops up a code
-        // hint). Once #1381 is fixed this issue should go away.
-        this.$hintMenu.removeClass("open");
-        this.opened = false;
-        this.currentProvider = null;
-        
-        PopUpManager.removePopUp(this.$hintMenu);
-        this.$hintMenu.remove();
-        if (hintList === this) {
-            hintList = null;
-            shouldShowHintsOnChange = false;
-            keyDownEditor = null;
-        }
-    };
-        
-    /**
-     * Computes top left location for hint list so that the list is not clipped by the window
-     * @return {Object.<left: Number, top: Number> }
-     */
-    CodeHintList.prototype.calcHintListLocation = function () {
-        var cursor = this.editor._codeMirror.cursorCoords(),
-            posTop  = cursor.top,
-            posLeft = cursor.left,
-            $window = $(window),
-            $menuWindow = this.$hintMenu.children("ul");
-
-        // TODO Ty: factor out menu repositioning logic so code hints and Context menus share code
-        // adjust positioning so menu is not clipped off bottom or right
-        var bottomOverhang = posTop + 25 + $menuWindow.height() - $window.height();
-        if (bottomOverhang > 0) {
-            posTop -= (27 + $menuWindow.height());
-        }
-        // todo: should be shifted by line height
-        posTop -= 15;   // shift top for hidden parent element
-        //posLeft += 5;
-
-        var rightOverhang = posLeft + $menuWindow.width() - $window.width();
-        if (rightOverhang > 0) {
-            posLeft = Math.max(0, posLeft - rightOverhang);
-        }
-
-        return {left: posLeft, top: posTop};
-    };
-
-    /**
-     * @private
-     * Calculate the number of items per scroll page. Used for PageUp and PageDown.
-     * @return {number}
-     */
-    CodeHintList.prototype.getItemsPerPage = function () {
-        var itemsPerPage = 1,
-            $items = this.$hintMenu.find("li"),
-            $view = this.$hintMenu.find("ul.dropdown-menu"),
-            itemHeight;
-
-        if ($items.length !== 0) {
-            itemHeight = $($items[0]).height();
-            if (itemHeight) {
-                // round down to integer value
-                itemsPerPage = Math.floor($view.height() / itemHeight);
-                itemsPerPage = Math.max(1, Math.min(itemsPerPage, $items.length));
-            }
-        }
-=======
         // If a provider is found, initialize the hint list and update it
         if (sessionProvider) {
             sessionEditor = editor;
@@ -509,7 +418,6 @@
                 }
             });
             hintList.onClose(_endSession);
->>>>>>> 68f94c14
 
             _updateHintList();
         } else {
