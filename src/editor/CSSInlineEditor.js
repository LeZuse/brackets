--- conflicted
+++ resolved
@@ -56,11 +56,8 @@
 
         // Bind event handlers
         this._updateRelatedContainer = this._updateRelatedContainer.bind(this);
-<<<<<<< HEAD
         this._checkHorizontalScroll = this._checkHorizontalScroll.bind(this);
-=======
         this._onClick = this._onClick.bind(this);
->>>>>>> 44c4cf23
 
         // Create DOM to hold editors and related list
         this.$editorsDiv = $(document.createElement('div')).addClass("inlineEditorHolder");
