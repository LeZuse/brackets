/*
 * Copyright 2012 Adobe Systems Incorporated. All Rights Reserved.
 */

/*jslint vars: true, plusplus: true, devel: true, browser: true, nomen: true, indent: 4, maxerr: 50 */
/*global define: false, $: false, CodeMirror: false */

define(function (require, exports, module) {
    'use strict';
    
    // Load dependent modules
    var DocumentManager     = require("document/DocumentManager"),
        TextRange           = require("document/TextRange").TextRange,
        HTMLUtils           = require("language/HTMLUtils"),
        CSSUtils            = require("language/CSSUtils"),
        EditorManager       = require("editor/EditorManager"),
        InlineTextEditor    = require("editor/InlineTextEditor").InlineTextEditor;

    /**
     * Remove trailing "px" from a style size value.
     * @param {!JQuery} $target Element in DOM
     * @param {!string} styleName Style name to query
     * @return {number} Style value converted from string to number, removing "px" units
     */
    function parseStyleSize($target, styleName) {
        return parseInt($target.css(styleName), 10);
    }
    
    
    /**
     * @constructor
     * Stores one search result: its source file, line range, etc. plus the DOM node representing it
     * in the results list.
     */
    function SearchResultItem(ruleResult) {
        this.selector = ruleResult.selector;
        this.textRange = new TextRange(ruleResult.document, ruleResult.lineStart, ruleResult.lineEnd);
        // this.$listItem is assigned in load()
    }
    SearchResultItem.prototype.selector = null;
    SearchResultItem.prototype.textRange = null;
    SearchResultItem.prototype.$listItem = null;
    

    /**
     * @constructor
     * @extends {InlineWidget}
     */
    function CSSInlineEditor(rules) {
        InlineTextEditor.call(this);
        
        // Store the results to show in the rule list. This creates TextRanges bound to the Document,
        // which will stay up to date automatically (but we must be sure to detach them later)
        this._rules = rules.map(function (ruleResult) {
            return new SearchResultItem(ruleResult);
        });
        
        this._selectedRuleIndex = -1;
    }
    CSSInlineEditor.prototype = new InlineTextEditor();
    CSSInlineEditor.prototype.constructor = CSSInlineEditor;
    CSSInlineEditor.prototype.parentClass = InlineTextEditor.prototype;
    
    CSSInlineEditor.prototype.$editorsDiv = null;
    CSSInlineEditor.prototype.$relatedContainer = null;
    CSSInlineEditor.prototype.$selectedMarker = null;
    
    /** @type {Array.<SearchResultItem>} */
    CSSInlineEditor.prototype._rules = null;
    CSSInlineEditor.prototype._selectedRuleIndex = null;

    /** 
     * @override
     * @param {!Editor} hostEditor  Outer Editor instance that inline editor will sit within.
     * 
     */
    CSSInlineEditor.prototype.load = function (hostEditor) {
        this.parentClass.load.call(this, hostEditor);
        
        // Container to hold all editors
        var self = this;

        // Bind event handlers
        this._updateRelatedContainer = this._updateRelatedContainer.bind(this);
        this._ensureCursorVisible = this._ensureCursorVisible.bind(this);
        this._onClick = this._onClick.bind(this);

        // Create DOM to hold editors and related list
        this.$editorsDiv = $(document.createElement('div')).addClass("inlineEditorHolder");
        
        // Outer container for border-left and scrolling
        this.$relatedContainer = $(document.createElement("div")).addClass("relatedContainer");
        this._relatedContainerInserted = false;
        this._relatedContainerInsertedHandler = this._relatedContainerInsertedHandler.bind(this);
        this.$relatedContainer.on("DOMNodeInserted", this._relatedContainerInsertedHandler);
        
        // List "selection" highlight
        this.$selectedMarker = $(document.createElement("div")).appendTo(this.$relatedContainer).addClass("selection");
        
        // Inner container
        var $related = $(document.createElement("div")).appendTo(this.$relatedContainer).addClass("related");
        
        // Rule list
        var $ruleList = $(document.createElement("ul")).appendTo($related);
        
        // create rule list & add listeners for rule textrange changes
        this._rules.forEach(function (rule, i) {
            // Create list item UI
            var $ruleItem = $(document.createElement("li")).appendTo($ruleList);
            $ruleItem.text(rule.selector + " ");
            $ruleItem.mousedown(function () {
                self.setSelectedRule(i);
            });
            
            var $location = $(document.createElement("span")).appendTo($ruleItem)
                    .addClass("location")
                    .text(rule.textRange.document.file.name + ":" + (rule.textRange.startLine + 1));

            self._rules[i].$listItem = $ruleItem;
            
            // Update list item as TextRange changes
            $(self._rules[i].textRange).on("change", function () {
                $location.text(rule.textRange.document.file.name + ":" + (rule.textRange.startLine + 1));
            });
            
            // If TextRange lost sync, react just as we do for an inline Editor's lostContent event:
            // close the whole inline widget
            $(self._rules[i].textRange).on("lostSync", function () {
                self.close();
            });
        });
        
        // select the first rule
        self.setSelectedRule(0);
        
        // attach to main container
        this.$htmlContent.append(this.$editorsDiv).append(this.$relatedContainer);
        
        // initialize position based on the main #editorHolder
        setTimeout(this._updateRelatedContainer, 0);
        
        // Changes to the host editor should update the relatedContainer
        // Note: normally it's not kosher to listen to changes on a specific editor,
        // but in this case we're specifically concerned with changes in the given
        // editor, not general document changes.
        $(this.hostEditor).on("change", this._updateRelatedContainer);
        
        // Update relatedContainer when this widget's position changes
        $(this).on("offsetTopChanged", this._updateRelatedContainer);
        
        // Listen to the window resize event to reposition the relatedContainer
        // when the hostEditor's scrollbars visibility changes
        $(window).on("resize", this._updateRelatedContainer);
        
        // Listen for clicks directly on us, so we can set focus back to the editor
        this.$htmlContent.on("click", this._onClick);
    };

    /**
     *
     *
     */
    CSSInlineEditor.prototype.setSelectedRule = function (index) {
        var newIndex = Math.min(Math.max(0, index), this._rules.length - 1);
        
        if (newIndex === this._selectedRuleIndex) {
            return;
        }

        this._selectedRuleIndex = newIndex;
        var $ruleItem = this._rules[this._selectedRuleIndex].$listItem;

        $ruleItem.toggleClass("selected", true);

        // Remove previous editors
        this.editors.forEach(function (editor) {
            editor.destroy(); //release ref on Document
        });
        this.editors = [];
        this.$editorsDiv.children().remove();
        $(this.editors[0]).off("change", this._updateRelatedContainer);

        // Keyboard shortcuts
        var extraKeys = {
            "Alt-Up" : $.proxy(this.previousRule, this),
            "Alt-Down" : $.proxy(this.nextRule, this)
        };


        // Add new editor
        var rule = this.getSelectedRule();
        this.createInlineEditorFromText(rule.textRange.document, rule.textRange.startLine, rule.textRange.endLine, this.$editorsDiv.get(0), extraKeys);
        this.editors[0].focus();

        // Changes in size to the inline editor should update the relatedContainer
        // Note: normally it's not kosher to listen to changes on a specific editor,
        // but in this case we're specifically concerned with changes in the given
        // editor, not general document changes.
        $(this.editors[0]).on("change", this._updateRelatedContainer);
        
        // Cursor activity in the inline editor may cause us to horizontally scroll.
        $(this.editors[0]).on("cursorActivity", this._ensureCursorVisible);

<<<<<<< HEAD
        // ensureVisibility is set to false because we don't want to scroll the main editor when the user selects a view
        this.sizeInlineWidgetToContents(true, false);
=======
        
        this.editors[0].refresh();
        this.sizeInlineWidgetToContents(true);
>>>>>>> c432890e
        this._updateRelatedContainer();

        // scroll the selection to the ruleItem, use setTimeout to wait for DOM updates
        var self = this;
        setTimeout(function () {
            var containerHeight = self.$relatedContainer.height(),
                itemTop = $ruleItem.position().top,
                scrollTop = self.$relatedContainer.scrollTop();
            
            self.$selectedMarker.css("top", itemTop);
            self.$selectedMarker.height($ruleItem.height());
            
            if (containerHeight <= 0) {
                return;
            }
            
            var paddingTop = parseStyleSize($ruleItem.parent(), "paddingTop");
            
            if ((itemTop - paddingTop) < scrollTop) {
                self.$relatedContainer.scrollTop(itemTop - paddingTop);
            } else {
                var itemBottom = itemTop + $ruleItem.height() + parseStyleSize($ruleItem.parent(), "paddingBottom");
                
                if (itemBottom > (scrollTop + containerHeight)) {
                    self.$relatedContainer.scrollTop(itemBottom - containerHeight);
                }
            }
        }, 0);
    };

    /**
     * Called any time inline is closed, whether manually (via closeThisInline()) or automatically
     */
    CSSInlineEditor.prototype.onClosed = function () {
        this.parentClass.onClosed.call(this); // super.onClosed()
        
        // remove resize handlers for relatedContainer
        $(this.hostEditor).off("change", this._updateRelatedContainer);
        $(this.editors[0]).off("change", this._updateRelatedContainer);
        $(this.editors[0]).off("cursorActivity", this._ensureCursorVisible);
        $(this).off("offsetTopChanged", this._updateRelatedContainer);
        $(window).off("resize", this._updateRelatedContainer);
        
        // de-ref all the Documents in the search results
        this._rules.forEach(function (searchResult) {
            searchResult.textRange.dispose();
        });
    };
    
    /**
     * @private
     * Set _relatedContainerInserted flag once the $relatedContainer is inserted in the DOM.
     */
    CSSInlineEditor.prototype._relatedContainerInsertedHandler = function () {
        this.$relatedContainer.off("DOMNodeInserted", this._relatedContainerInsertedHandler);
        this._relatedContainerInserted = true;
    };
    
    /**
     * Prevent clicks in the dead areas of the inlineWidget from changing the focus and insertion point in the editor.
     * This is done by detecting clicks in the inlineWidget that are not inside the editor or the rule list and
     * restoring focus and the insertion point.
     */
    CSSInlineEditor.prototype._onClick = function (event) {
        var childEditor = this.editors[0],
            editorRoot = childEditor.getRootElement(),
            editorPos = $(editorRoot).offset();
        if (!$.contains(editorRoot, event.target) && !$.contains(this.$relatedContainer, event.target)) {
            childEditor.focus();
            if (event.pageY < editorPos.top) {
                childEditor.setCursorPos(0, 0);
            } else if (event.pageY > editorPos.top + $(editorRoot).height()) {
                var lastLine = childEditor.getLastVisibleLine();
                childEditor.setCursorPos(lastLine, childEditor.getLineText(lastLine).length);
            }
        }
    };
    
    /**
     *
     *
     */
    CSSInlineEditor.prototype._updateRelatedContainer = function () {
        var borderThickness = (this.$htmlContent.outerHeight() - this.$htmlContent.innerHeight()) / 2;
        this.$relatedContainer.css("top", this.$htmlContent.offset().top + borderThickness);
        this.$relatedContainer.height(this.$htmlContent.height());
        
        // Because we're using position: fixed, we need to explicitly clip the rule list if it crosses
        // out of the top or bottom of the scroller area.
        var hostScroller = this.hostEditor.getScrollerElement(),
            rcTop = this.$relatedContainer.offset().top,
            rcHeight = this.$relatedContainer.outerHeight(),
            rcBottom = rcTop + rcHeight,
            scrollerOffset = $(hostScroller).offset(),
            scrollerTop = scrollerOffset.top,
            scrollerBottom = scrollerTop + hostScroller.clientHeight,
            scrollerLeft = scrollerOffset.left,
            rightOffset = $(document.body).outerWidth() - (scrollerLeft + hostScroller.clientWidth);
        if (rcTop < scrollerTop || rcBottom > scrollerBottom) {
            this.$relatedContainer.css("clip", "rect(" + Math.max(scrollerTop - rcTop, 0) + "px, auto, " +
                                       (rcHeight - Math.max(rcBottom - scrollerBottom, 0)) + "px, auto)");
        } else {
            this.$relatedContainer.css("clip", "");
        }
        
        // Constrain relatedContainer width to half of the scroller width
        var relatedContainerWidth = this.$relatedContainer.width();
        if (this._relatedContainerInserted) {
            if (this._relatedContainerDefaultWidth === undefined) {
                this._relatedContainerDefaultWidth = relatedContainerWidth;
            }
            
            var halfWidth = Math.floor(hostScroller.clientWidth / 2);
            relatedContainerWidth = Math.min(this._relatedContainerDefaultWidth, halfWidth);
            this.$relatedContainer.width(relatedContainerWidth);
        }
        
        // Position immediately to the left of the main editor's scrollbar.
        this.$relatedContainer.css("right", rightOffset + "px");

        // Add extra padding to the right edge of the widget to account for the rule list.
        this.$htmlContent.css("padding-right", this.$relatedContainer.outerWidth() + "px");
        
        // Set the minimum width of the widget (which doesn't include the padding) to the width
        // of CodeMirror's linespace, so that the total width will be at least as large as the
        // width of the host editor's code plus the padding for the rule list. We need to do this
        // rather than just setting min-width to 100% because adding padding for the rule list
        // actually pushes out the width of the container, so we would end up continuously
        // growing the overall width.
        // This is a bit of a hack since it relies on knowing some detail about the innards of CodeMirror.
        var lineSpace = this.hostEditor._getLineSpaceElement(),
            minWidth = $(lineSpace).offset().left - this.$htmlContent.offset().left + $(lineSpace).width();
        this.$htmlContent.css("min-width", minWidth + "px");
    };
    
    /**
     * Based on the position of the cursor in the inline editor, determine whether we need to change the
     * scroll position of the host editor to ensure that the cursor is visible.
     */
    CSSInlineEditor.prototype._ensureCursorVisible = function () {
        if ($.contains(this.editors[0].getRootElement(), document.activeElement)) {
            var cursorCoords = this.editors[0]._codeMirror.cursorCoords(),
                lineSpaceOffset = $(this.editors[0]._getLineSpaceElement()).offset(),
                ruleListOffset = this.$relatedContainer.offset();
            // If we're off the left-hand side, we just want to scroll it into view normally. But
            // if we're underneath the rule list on the right, we want to ask the host editor to 
            // scroll far enough that the current cursor position is visible to the left of the rule 
            // list. (Because we always add extra padding for the rule list, this is always possible.)
            if (cursorCoords.x > ruleListOffset.left) {
                cursorCoords.x += this.$relatedContainer.outerWidth();
            }
            
            // Vertically, we want to set the scroll position relative to the overall host editor, not
            // the lineSpace of the widget itself. Also, we can't use the lineSpace here, because its top
            // position just corresponds to whatever CodeMirror happens to have rendered at the top. So
            // we need to figure out our position relative to the top of the virtual scroll area, which is
            // the top of the actual scroller minus the scroll position.
            var scrollerTop = $(this.hostEditor.getScrollerElement()).offset().top - this.hostEditor.getScrollPos().y;
            this.hostEditor._codeMirror.scrollIntoView(cursorCoords.x - lineSpaceOffset.left,
                                                       cursorCoords.y - scrollerTop,
                                                       cursorCoords.x - lineSpaceOffset.left,
                                                       cursorCoords.yBot - scrollerTop);
        }
    };

    /**
     * @return {Array.<SearchResultItem>}
     */
    CSSInlineEditor.prototype.getRules = function () {
        return this._rules;
    };

    /**
     * @return {!SearchResultItem}
     */
    CSSInlineEditor.prototype.getSelectedRule = function () {
        return this._rules[this._selectedRuleIndex];
    };

    /**
     * Display the next css rule in the rule list
     */
    CSSInlineEditor.prototype.nextRule = function () {
        this.setSelectedRule(this._selectedRuleIndex + 1);
    };
    
    /**
     *  Display the previous css rule in the rule list
     */
    CSSInlineEditor.prototype.previousRule = function () {
        this.setSelectedRule(this._selectedRuleIndex - 1);
    };

    /**
     * Sizes the inline widget height to be the maximum between the rule list height and the editor height
     * @overide 
     * @param {boolean} force the editor to resize
     * @param {boolean} ensureVisibility makes the parent editor scroll to display the inline editor when true
     */
    CSSInlineEditor.prototype.sizeInlineWidgetToContents = function (force, ensureVisibility) {
        // Size the code mirror editors height to the editor content
        this.parentClass.sizeInlineWidgetToContents.call(this, force);
        // Size the widget height to the max between the editor content and the related rules list
        var widgetHeight = Math.max(this.$relatedContainer.find(".related").height(), this.$editorsDiv.height());
        this.hostEditor.setInlineWidgetHeight(this, widgetHeight, ensureVisibility);

        // The related rules container size itself based on htmlContent which is set by setInlineWidgetHeight above.
        this._updateRelatedContainer();
    };


    /**
     * Given a position in an HTML editor, returns the relevant selector for the attribute/tag
     * surrounding that position, or "" if none is found.
     * @param {!Editor} editor
     * @private
     */
    function _getSelectorName(editor, pos) {
        var tagInfo = HTMLUtils.getTagInfo(editor, pos),
            selectorName = "";
        
        if (tagInfo.position.tokenType === HTMLUtils.TAG_NAME) {
            // Type selector
            selectorName = tagInfo.tagName;
        } else if (tagInfo.position.tokenType === HTMLUtils.ATTR_NAME ||
                   tagInfo.position.tokenType === HTMLUtils.ATTR_VALUE) {
            if (tagInfo.attr.name === "class") {
                // Class selector. We only look for the class name
                // that includes the insertion point. For example, if
                // the attribute is: 
                //   class="error-dialog modal hide"
                // and the insertion point is inside "modal", we want ".modal"
                var attributeValue = tagInfo.attr.value;
                var startIndex = attributeValue.substr(0, tagInfo.position.offset).lastIndexOf(" ");
                var endIndex = attributeValue.indexOf(" ", tagInfo.position.offset);
                selectorName = "." +
                    attributeValue.substring(
                        startIndex === -1 ? 0 : startIndex + 1,
                        endIndex === -1 ? attributeValue.length : endIndex
                    );
                
                // If the insertion point is surrounded by space, selectorName is "."
                // Check for that here
                if (selectorName === ".") {
                    selectorName = "";
                }
            } else if (tagInfo.attr.name === "id") {
                // ID selector
                selectorName = "#" + tagInfo.attr.value;
            }
        }
        
        return selectorName;
    }

    /**
     * This function is registered with EditManager as an inline editor provider. It creates a CSSInlineEditor
     * when cursor is on an HTML tag name, class attribute, or id attribute, find associated
     * CSS rules and show (one/all of them) in an inline editor.
     *
     * @param {!Editor} editor
     * @param {!{line:Number, ch:Number}} pos
     * @return {$.Promise} a promise that will be resolved with an InlineWidget
     *      or null if we're not going to provide anything.
     */
    function htmlToCSSProvider(hostEditor, pos) {
        // Only provide a CSS editor when cursor is in HTML content
        if (hostEditor._codeMirror.getOption("mode") !== "htmlmixed") {
            return null;
        }
        var htmlmixedState = hostEditor._codeMirror.getTokenAt(pos).state;
        if (htmlmixedState.mode !== "html") {
            return null;
        }
        
        // Only provide CSS editor if the selection is an insertion point
        var sel = hostEditor.getSelection(false);
        if (sel.start.line !== sel.end.line || sel.start.ch !== sel.end.ch) {
            return null;
        }
        
        var selectorName = _getSelectorName(hostEditor, pos);
        if (selectorName === "") {
            return null;
        }

        var result = new $.Deferred();

        CSSUtils.findMatchingRules(selectorName, hostEditor.document)
            .done(function (rules) {
                if (rules && rules.length > 0) {
                    var cssInlineEditor = new CSSInlineEditor(rules);
                    cssInlineEditor.load(hostEditor);
                    
                    result.resolve(cssInlineEditor);
                } else {
                    // No matching rules were found.
                    result.reject();
                }
            })
            .fail(function () {
                console.log("Error in findMatchingRules()");
                result.reject();
            });
        
        return result.promise();
    }


    EditorManager.registerInlineEditProvider(htmlToCSSProvider);
    

    exports.CSSInlineEditor = CSSInlineEditor;

});<|MERGE_RESOLUTION|>--- conflicted
+++ resolved
@@ -201,14 +201,10 @@
         // Cursor activity in the inline editor may cause us to horizontally scroll.
         $(this.editors[0]).on("cursorActivity", this._ensureCursorVisible);
 
-<<<<<<< HEAD
-        // ensureVisibility is set to false because we don't want to scroll the main editor when the user selects a view
+        
+        this.editors[0].refresh();
+		// ensureVisibility is set to false because we don't want to scroll the main editor when the user selects a vie
         this.sizeInlineWidgetToContents(true, false);
-=======
-        
-        this.editors[0].refresh();
-        this.sizeInlineWidgetToContents(true);
->>>>>>> c432890e
         this._updateRelatedContainer();
 
         // scroll the selection to the ruleItem, use setTimeout to wait for DOM updates
