/*
 * Copyright 2012 Adobe Systems Incorporated. All Rights Reserved.
 */

/*jslint vars: true, plusplus: true, devel: true, browser: true, nomen: true, indent: 4, maxerr: 50 */
/*global define: false, $: false, CodeMirror: false */

define(function (require, exports, module) {
    'use strict';
    
    // Load dependent modules
    var DocumentManager     = require("document/DocumentManager"),
        HTMLUtils           = require("language/HTMLUtils"),
        CSSUtils            = require("language/CSSUtils"),
        EditorManager       = require("editor/EditorManager"),
        InlineTextEditor    = require("editor/InlineTextEditor").InlineTextEditor;

    /**
     * Remove trailing "px" from a style size value.
     * @param {!JQuery} $target Element in DOM
     * @param {!string} styleName Style name to query
     * @return {number} Style value converted from string to number, removing "px" units
     */
    function parseStyleSize($target, styleName) {
        return parseInt($target.css(styleName), 10);
    }

    /**
     * @constructor
     * @extends {InlineWidget}
     */
    function CSSInlineEditor(rules) {
        InlineTextEditor.call(this);
        this._rules = rules;
        this._selectedRuleIndex = -1;
    }
    CSSInlineEditor.prototype = new InlineTextEditor();
    CSSInlineEditor.prototype.constructor = CSSInlineEditor;
    CSSInlineEditor.prototype.parentClass = InlineTextEditor.prototype;
    CSSInlineEditor.prototype.$editorsDiv = null;
    CSSInlineEditor.prototype.$relatedContainer = null;

    /** 
     * @override
     * @param {!Editor} hostEditor  Outer Editor instance that inline editor will sit within.
     * 
     */
    CSSInlineEditor.prototype.load = function (hostEditor) {
        this.parentClass.load.call(this, hostEditor);
        
        // Container to hold all editors
        var self = this,
            $ruleItem,
            $location;

        // Bind event handlers
        this._updateRelatedContainer = this._updateRelatedContainer.bind(this);
        this._checkHorizontalScroll = this._checkHorizontalScroll.bind(this);
        this._onClick = this._onClick.bind(this);

        // Create DOM to hold editors and related list
        this.$editorsDiv = $(document.createElement('div')).addClass("inlineEditorHolder");
        
        // Outer container for border-left and scrolling
        this.$relatedContainer = $(document.createElement("div")).addClass("relatedContainer");
        this._relatedContainerInserted = false;
        this._relatedContainerInsertedHandler = this._relatedContainerInsertedHandler.bind(this);
        this.$relatedContainer.on("DOMNodeInserted", this._relatedContainerInsertedHandler);
        
        // List "selection" highlight
        this.$selectedMarker = $(document.createElement("div")).appendTo(this.$relatedContainer).addClass("selection");
        
        // Inner container
        var $related = $(document.createElement("div")).appendTo(this.$relatedContainer).addClass("related");
        
        // Rule list
        var $ruleList = $(document.createElement("ul")).appendTo($related);
        
        // create rule list
        this._ruleItems = [];
        this._rules.forEach(function (rule, i) {
            $ruleItem = $(document.createElement("li")).appendTo($ruleList);
            $ruleItem.text(rule.selector + " ");
            $ruleItem.click(function () {
                self.setSelectedRule(i);
            });
            
            $location = $(document.createElement("span")).appendTo($ruleItem);
            $location.addClass("location");
            $location.text(rule.document.file.name + ":" + (rule.lineStart + 1));
            
            self._ruleItems.push($ruleItem);
        });
        
        // select the first rule
        self.setSelectedRule(0);
        
        // attach to main container
        this.$htmlContent.append(this.$editorsDiv).append(this.$relatedContainer);
        
        // initialize position based on the main #editorHolder
        setTimeout(this._updateRelatedContainer, 0);
        
        // Changes to the host editor should update the relatedContainer
        // Note: normally it's not kosher to listen to changes on a specific editor,
        // but in this case we're specifically concerned with changes in the given
        // editor, not general document changes.
        $(this.hostEditor).on("change", this._updateRelatedContainer);
        
        // Listen to the editor's scroll event to reposition the relatedContainer.
        $(this.hostEditor).on("scroll", this._updateRelatedContainer);
        
        // Listen to the window resize event to reposition the relatedContainer
        // when the hostEditor's scrollbars visibility changes
        $(window).on("resize", this._updateRelatedContainer);
        
        // Listen for clicks directly on us, so we can set focus back to the editor
        this.$htmlContent.on("click", this._onClick);

        return (new $.Deferred()).resolve();
    };

    /**
     *
     *
     */
    CSSInlineEditor.prototype.setSelectedRule = function (index) {
        var newIndex = Math.min(Math.max(0, index), this._rules.length - 1);
        
        this._selectedRuleIndex = newIndex;
        var $ruleItem = this._ruleItems[this._selectedRuleIndex];

        this._ruleItems[this._selectedRuleIndex].toggleClass("selected", true);

        // Remove previous editors
        this.editors.forEach(function (editor) {
            editor.destroy(); //release ref on Document
        });
        this.editors = [];
        this.$editorsDiv.children().remove();
        $(this.editors[0]).off("change", this._updateRelatedContainer);

        // Keyboard shortcuts
        var extraKeys = {
            "Alt-Up" : $.proxy(this.previousRule, this),
            "Alt-Down" : $.proxy(this.nextRule, this)
        };


        // Add new editor
        var rule = this.getSelectedRule();
        this.createInlineEditorFromText(rule.document, rule.lineStart, rule.lineEnd, this.$editorsDiv.get(0), extraKeys);
        this.editors[0].focus();

        // Changes in size to the inline editor should update the relatedContainer
        // Note: normally it's not kosher to listen to changes on a specific editor,
        // but in this case we're specifically concerned with changes in the given
        // editor, not general document changes.
        $(this.editors[0]).on("change", this._updateRelatedContainer);
        
        // Cursor activity in the inline editor may cause us to horizontally scroll.
        $(this.editors[0]).on("cursorActivity", this._checkHorizontalScroll);

        this.sizeInlineWidgetToContents(true);
        this._updateRelatedContainer();

        // scroll the selection to the ruleItem, use setTimeout to wait for DOM updates
        var self = this;
        setTimeout(function () {
            var containerHeight = self.$relatedContainer.height(),
                itemTop = $ruleItem.position().top,
                scrollTop = self.$relatedContainer.scrollTop();
            
            self.$selectedMarker.css("top", itemTop);
            self.$selectedMarker.height($ruleItem.height());
            
            if (containerHeight <= 0) {
                return;
            }
            
            var paddingTop = parseStyleSize($ruleItem.parent(), "paddingTop");
            
            if ((itemTop - paddingTop) < scrollTop) {
                self.$relatedContainer.scrollTop(itemTop - paddingTop);
            } else {
                var itemBottom = itemTop + $ruleItem.height() + parseStyleSize($ruleItem.parent(), "paddingBottom");
                
                if (itemBottom > (scrollTop + containerHeight)) {
                    self.$relatedContainer.scrollTop(itemBottom - containerHeight);
                }
            }
        }, 0);
    };

    /**
     * Called any time inline is closed, whether manually (via closeThisInline()) or automatically
     */
    CSSInlineEditor.prototype.onClosed = function () {
        this.parentClass.onClosed.call(this); // super.onClosed()
        
        // remove resize handlers for relatedContainer
        $(this.hostEditor).off("change", this._updateRelatedContainer);
        $(this.editors[0]).off("change", this._updateRelatedContainer);
        $(this.editors[0]).off("cursorActivity", this._checkHorizontalScroll);
        $(this.hostEditor).off("scroll", this._updateRelatedContainer);
        $(window).off("resize", this._updateRelatedContainer);
    };
    
    /**
     * @private
     * Set _relatedContainerInserted flag once the $relatedContainer is inserted in the DOM.
     */
    CSSInlineEditor.prototype._relatedContainerInsertedHandler = function () {
        this.$relatedContainer.off("DOMNodeInserted", this._relatedContainerInsertedHandler);
        this._relatedContainerInserted = true;
    };
    
    /**
     * Handle a click outside our child editor by setting focus back to it.
     */
    CSSInlineEditor.prototype._onClick = function (event) {
        var childEditor = this.editors[0],
            editorRoot = childEditor.getRootElement(),
            editorPos = $(editorRoot).offset();
        if (!$.contains(editorRoot, event.target)) {
            childEditor.focus();
            if (event.pageY < editorPos.top) {
                childEditor.setCursorPos(0, 0);
            } else if (event.pageY > editorPos.top + $(editorRoot).height()) {
                var lastLine = childEditor.getLastVisibleLine();
                childEditor.setCursorPos(lastLine, childEditor.getLineText(lastLine).length);
            }
        }
    };
    
    /**
     *
     *
     */
    CSSInlineEditor.prototype._updateRelatedContainer = function () {
        var borderThickness = (this.$htmlContent.outerHeight() - this.$htmlContent.innerHeight()) / 2;
        this.$relatedContainer.css("top", this.$htmlContent.offset().top + borderThickness);
        this.$relatedContainer.height(this.$htmlContent.height());
        
        // Because we're using position: fixed, we need to explicitly clip the rule list if it crosses
        // out of the top or bottom of the scroller area.
        var hostScroller = this.hostEditor.getScrollerElement(),
            rcTop = this.$relatedContainer.offset().top,
            rcHeight = this.$relatedContainer.outerHeight(),
            rcBottom = rcTop + rcHeight,
            scrollerOffset = $(hostScroller).offset(),
            scrollerTop = scrollerOffset.top,
            scrollerBottom = scrollerTop + hostScroller.clientHeight,
            scrollerLeft = scrollerOffset.left,
            rightOffset = $(document.body).outerWidth() - (scrollerLeft + hostScroller.clientWidth);
        if (rcTop < scrollerTop || rcBottom > scrollerBottom) {
            this.$relatedContainer.css("clip", "rect(" + Math.max(scrollerTop - rcTop, 0) + "px, auto, " +
                                       (rcHeight - Math.max(rcBottom - scrollerBottom, 0)) + "px, auto)");
        } else {
            this.$relatedContainer.css("clip", "");
        }
        
<<<<<<< HEAD
        // Add extra padding to the right edge of the widget to account for the rule list.
        this.$htmlContent.css("padding-right", this.$relatedContainer.outerWidth() + "px");
        
        // Set the minimum width of the widget (which doesn't include the padding) to the width
        // of CodeMirror's linespace, so that the total width will be at least as large as the
        // width of the host editor's code plus the padding for the rule list. We need to do this
        // rather than just setting min-width to 100% because adding padding for the rule list
        // actually pushes out the width of the container, so we would end up continuously
        // growing the overall width.
        // This is a bit of a hack since it relies on knowing some detail about the innards of CodeMirror.
        var lineSpace = this.hostEditor.getLineSpaceElement(),
            minWidth = $(lineSpace).offset().left - this.$htmlContent.offset().left + $(lineSpace).width();
        this.$htmlContent.css("min-width", minWidth + "px");
    };
    
    /**
     * Based on the position of the cursor in the inline editor, determine whether we need to change the
     * scroll position of the host editor to ensure that the cursor is visible.
     */
    CSSInlineEditor.prototype._checkHorizontalScroll = function () {
        var cursorCoords = this.editors[0]._codeMirror.cursorCoords(),
            lineSpaceOffset = $(this.editors[0].getLineSpaceElement()).offset(),
            hostLineSpaceOffset = $(this.hostEditor.getLineSpaceElement()).offset(),
            ruleListOffset = this.$relatedContainer.offset();
        // If we're off the left-hand side, we just want to scroll it into view normally. But
        // if we're underneath the rule list on the right, we want to ask the host editor to 
        // scroll far enough that the current cursor position is visible to the left of the rule 
        // list. (Because we always add extra padding for the rule list, this is always possible.)
        if (cursorCoords.x > ruleListOffset.left) {
            cursorCoords.x += this.$relatedContainer.outerWidth();
        }
        // Vertically, we want to set the scroll position relative to the overall host editor, not
        // the lineSpace of the widget itself.
        this.hostEditor._codeMirror.scrollIntoView(cursorCoords.x - lineSpaceOffset.left,
                                                   cursorCoords.y - hostLineSpaceOffset.top,
                                                   cursorCoords.x - lineSpaceOffset.left,
                                                   cursorCoords.yBot - hostLineSpaceOffset.top);
=======
        // Constrain relatedContainer width to half of the scroller width
        var relatedContainerWidth = this.$relatedContainer.width();
        if (this._relatedContainerInserted) {
            if (this._relatedContainerDefaultWidth === undefined) {
                this._relatedContainerDefaultWidth = relatedContainerWidth;
            }
            
            var halfWidth = Math.floor(hostScroller.clientWidth / 2);
            relatedContainerWidth = Math.min(this._relatedContainerDefaultWidth, halfWidth);
            this.$relatedContainer.width(relatedContainerWidth);
        }
        
        // Position immediately to the left of the main editor's scrollbar.
        this.$relatedContainer.css("right", rightOffset + "px");
>>>>>>> 30e6c5d2
    };

    /**
     *
     *
     */
    CSSInlineEditor.prototype.getRules = function () {
        return this._rules;
    };

    /**
     *
     *
     */
    CSSInlineEditor.prototype.getSelectedRule = function () {
        return this._rules[this._selectedRuleIndex];
    };

    /**
     * Display the next css rule in the rule list
     */
    CSSInlineEditor.prototype.nextRule = function () {
        this.setSelectedRule(this._selectedRuleIndex + 1);
    };
    
    /**
     *  Display the previous css rule in the rule list
     */
    CSSInlineEditor.prototype.previousRule = function () {
        this.setSelectedRule(this._selectedRuleIndex - 1);
    };

    /**
     * Sizes the inline widget height to be the maximum between the rule list height and the editor height
     * @overide 
     */
    CSSInlineEditor.prototype.sizeInlineWidgetToContents = function (force) {
        // Size the code mirror editors height to the editor content
        this.parentClass.sizeInlineWidgetToContents.call(this, force);
        // Size the widget height to the max between the editor content and the related rules list
        var widgetHeight = Math.max(this.$relatedContainer.find(".related").height(), this.$editorsDiv.height());
        this.hostEditor.setInlineWidgetHeight(this, widgetHeight, true);

        // The related rules container size itself based on htmlContent which is set by setInlineWidgetHeight above.
        this._updateRelatedContainer();
    };


    /**
     * Given a position in an HTML editor, returns the relevant selector for the attribute/tag
     * surrounding that position, or "" if none is found.
     * @param {!Editor} editor
     * @private
     */
    function _getSelectorName(editor, pos) {
        var tagInfo = HTMLUtils.getTagInfo(editor, pos),
            selectorName = "";
        
        if (tagInfo.position.tokenType === HTMLUtils.TAG_NAME) {
            // Type selector
            selectorName = tagInfo.tagName;
        } else if (tagInfo.position.tokenType === HTMLUtils.ATTR_NAME ||
                   tagInfo.position.tokenType === HTMLUtils.ATTR_VALUE) {
            if (tagInfo.attr.name === "class") {
                // Class selector. We only look for the class name
                // that includes the insertion point. For example, if
                // the attribute is: 
                //   class="error-dialog modal hide"
                // and the insertion point is inside "modal", we want ".modal"
                var attributeValue = tagInfo.attr.value;
                var startIndex = attributeValue.substr(0, tagInfo.position.offset).lastIndexOf(" ");
                var endIndex = attributeValue.indexOf(" ", tagInfo.position.offset);
                selectorName = "." +
                    attributeValue.substring(
                        startIndex === -1 ? 0 : startIndex + 1,
                        endIndex === -1 ? attributeValue.length : endIndex
                    );
                
                // If the insertion point is surrounded by space, selectorName is "."
                // Check for that here
                if (selectorName === ".") {
                    selectorName = "";
                }
            } else if (tagInfo.attr.name === "id") {
                // ID selector
                selectorName = "#" + tagInfo.attr.value;
            }
        }
        
        return selectorName;
    }

    /**
     * This function is registered with EditManager as an inline editor provider. It creates a CSSInlineEditor
     * when cursor is on an HTML tag name, class attribute, or id attribute, find associated
     * CSS rules and show (one/all of them) in an inline editor.
     *
     * @param {!Editor} editor
     * @param {!{line:Number, ch:Number}} pos
     * @return {$.Promise} a promise that will be resolved with an InlineWidget
     *      or null if we're not going to provide anything.
     */
    function htmlToCSSProvider(hostEditor, pos) {
        // Only provide a CSS editor when cursor is in HTML content
        if (hostEditor._codeMirror.getOption("mode") !== "htmlmixed") {
            return null;
        }
        var htmlmixedState = hostEditor._codeMirror.getTokenAt(pos).state;
        if (htmlmixedState.mode !== "html") {
            return null;
        }
        
        // Only provide CSS editor if the selection is an insertion point
        var sel = hostEditor.getSelection(false);
        if (sel.start.line !== sel.end.line || sel.start.ch !== sel.end.ch) {
            return null;
        }
        
        var selectorName = _getSelectorName(hostEditor, pos);
        if (selectorName === "") {
            return null;
        }

        var result = new $.Deferred();

        CSSUtils.findMatchingRules(selectorName, hostEditor.document)
            .done(function (rules) {
                if (rules && rules.length > 0) {
                    var cssInlineEditor = new CSSInlineEditor(rules);
                    
                    cssInlineEditor.load(hostEditor).done(function () {
                        result.resolve(cssInlineEditor);
                    }).fail(function () {
                        result.reject();
                    });
                } else {
                    // No matching rules were found.
                    result.reject();
                }
            })
            .fail(function () {
                console.log("Error in findMatchingRules()");
                result.reject();
            });
        
        return result.promise();
    }


    EditorManager.registerInlineEditProvider(htmlToCSSProvider);
    

    exports.CSSInlineEditor = CSSInlineEditor;

});<|MERGE_RESOLUTION|>--- conflicted
+++ resolved
@@ -260,7 +260,21 @@
             this.$relatedContainer.css("clip", "");
         }
         
-<<<<<<< HEAD
+        // Constrain relatedContainer width to half of the scroller width
+        var relatedContainerWidth = this.$relatedContainer.width();
+        if (this._relatedContainerInserted) {
+            if (this._relatedContainerDefaultWidth === undefined) {
+                this._relatedContainerDefaultWidth = relatedContainerWidth;
+            }
+            
+            var halfWidth = Math.floor(hostScroller.clientWidth / 2);
+            relatedContainerWidth = Math.min(this._relatedContainerDefaultWidth, halfWidth);
+            this.$relatedContainer.width(relatedContainerWidth);
+        }
+        
+        // Position immediately to the left of the main editor's scrollbar.
+        this.$relatedContainer.css("right", rightOffset + "px");
+
         // Add extra padding to the right edge of the widget to account for the rule list.
         this.$htmlContent.css("padding-right", this.$relatedContainer.outerWidth() + "px");
         
@@ -298,22 +312,6 @@
                                                    cursorCoords.y - hostLineSpaceOffset.top,
                                                    cursorCoords.x - lineSpaceOffset.left,
                                                    cursorCoords.yBot - hostLineSpaceOffset.top);
-=======
-        // Constrain relatedContainer width to half of the scroller width
-        var relatedContainerWidth = this.$relatedContainer.width();
-        if (this._relatedContainerInserted) {
-            if (this._relatedContainerDefaultWidth === undefined) {
-                this._relatedContainerDefaultWidth = relatedContainerWidth;
-            }
-            
-            var halfWidth = Math.floor(hostScroller.clientWidth / 2);
-            relatedContainerWidth = Math.min(this._relatedContainerDefaultWidth, halfWidth);
-            this.$relatedContainer.width(relatedContainerWidth);
-        }
-        
-        // Position immediately to the left of the main editor's scrollbar.
-        this.$relatedContainer.css("right", rightOffset + "px");
->>>>>>> 30e6c5d2
     };
 
     /**
