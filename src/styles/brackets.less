/*
 * Copyright (c) 2012 Adobe Systems Incorporated. All rights reserved.
 *
 * Permission is hereby granted, free of charge, to any person obtaining a
 * copy of this software and associated documentation files (the "Software"),
 * to deal in the Software without restriction, including without limitation
 * the rights to use, copy, modify, merge, publish, distribute, sublicense,
 * and/or sell copies of the Software, and to permit persons to whom the
 * Software is furnished to do so, subject to the following conditions:
 *
 * The above copyright notice and this permission notice shall be included in
 * all copies or substantial portions of the Software.
 *
 * THE SOFTWARE IS PROVIDED "AS IS", WITHOUT WARRANTY OF ANY KIND, EXPRESS OR
 * IMPLIED, INCLUDING BUT NOT LIMITED TO THE WARRANTIES OF MERCHANTABILITY,
 * FITNESS FOR A PARTICULAR PURPOSE AND NONINFRINGEMENT. IN NO EVENT SHALL THE
 * AUTHORS OR COPYRIGHT HOLDERS BE LIABLE FOR ANY CLAIM, DAMAGES OR OTHER
 * LIABILITY, WHETHER IN AN ACTION OF CONTRACT, TORT OR OTHERWISE, ARISING
 * FROM, OUT OF OR IN CONNECTION WITH THE SOFTWARE OR THE USE OR OTHER
 * DEALINGS IN THE SOFTWARE.
 *
 */

/*
 * This file first imports all of the shared LESS/CSS, and then defines
 * version-specific layout (e.g. layout for the App shell, or layout for
 * the In-Browser version on Firefox).
 *
 * Going forward, we may have different versions of this file for different
 * Versions (e.g. App, In-Browser, etc.)
 *
 * Anything that is general/reusable should be pushed up into a LESS file
 * in the "styles" directory. See "brackets_shared.less" for the organization
 *
 * Date: @DATE
 */

/* IMPORTANT: importing brackets_shared should be the first step in this file
 * This is so that imported CSS files (NOT LESS files) end up in the
 * right place
 */
@import "brackets_shared.less";

/* Overall layout */

html, body {
    height: 100%;
    overflow: hidden;

    /* Turn off selection for UI elements */
    .user-select(none);

    /* And make sure we get a pointer cursor even over text */
    cursor: default;

    /* Turn off subpixel antialiasing on Mac since it flickers during animations. */
    -webkit-font-smoothing: antialiased;

    /* This is a hack to avoid flicker when animations (like inline editors) that use the GPU complete.
       It seems that we have to put it here rather than on the animated element in order to prevent the
       entire window from flashing.
       See: http://stackoverflow.com/questions/3461441/prevent-flicker-on-webkit-transition-of-webkit-transform
    */
    -webkit-backface-visibility: hidden;
    backface-visibility: hidden;
}



.resizing-container {
    position: absolute;
    top: 0;
    width: 100%;
    height: 100%;
    z-index: @z-index-brackets-panel-resizer;

    &.horz-resizing {
        cursor: col-resize;
    }

    &.vert-resizing {
        cursor: row-resize;
    }
}

a, img {
    -webkit-user-drag: none;
}

.main-view {
    background: @background-color-3; // to keep the theme background consistent
    height: 100%;

    .sidebar {
        height: 100%;
        .vbox;
        width: @sidebar-width;  // changed dynamically via Resizer
        position: absolute;
        left: 0;
        top: 0;
    }

    .content {
        height: 100%;
        position: absolute;
        padding: 0;
        top: 0;
        left: @sidebar-width;  // changed dynamically via Resizer
        right: @main-toolbar-width;
    }
}

#titlebar, .modal-bar {
    border-bottom: 1px solid @tc-gray-panel-border;
    box-shadow: @tc-small-shadow-bottom;

    // Make sure the bottom box-shadow goes above the editor (position: relative needed to start a new stacking group)
    position: relative;
    z-index: @z-index-brackets-toolbar;
}

.forced-hidden {
    display: none !important;
}

.busyCursor {
    cursor: wait !important;
}

#status-bar {
    position: relative;
    background: #fff;
    border-top: 1px solid rgba(0, 0, 0, 0.1);
    box-sizing: border-box;
    color: @tc-text;
    font-family: @sansFontFamily;
    font-size: 11px;
    line-height: 25px;
    height: 26px;
    overflow: hidden;
}

#status-info {
    color: @tc-text;
    left: 10px;
    position: absolute;
    white-space: nowrap;

    div {
        display: inline;
    }
}

#status-file {
    color: #999;
}

#status-indicators {
    background: #fff;
    color: @tc-text;
    position: absolute;
    right: 0;
    text-align: right;
    white-space: nowrap;

    > div {
        &:not(.spinner) {
            border-left: 1px solid rgba(0, 0, 0, 0.1);
        }
        float: right;
        padding: 0 10px;
    }
    .spinner {  // spinner is tiny & usually invisible; reduce margin so gap is less glaring
        margin: 6px 10px;
        padding: 0;
    }

    #status-language {
        border-right: 1px solid rgba(0, 0, 0, 0.1);
        padding: 0px;
        margin: 0px;
    }
    
    /* dropdown button styling */
    .btn-status-bar {
        border: 0;
        background-color: inherit;
        color: inherit;
        font: inherit;
        height: inherit;
        line-height: inherit;
        margin: 0;
        padding: 0 20px 0 10px;
        vertical-align: top;
        width: auto;
        cursor: pointer;
        &:focus {
            outline: 0;
        }
        &[disabled] {
            cursor: inherit;
            background: none;
            text-decoration: none;
        }
    }
    
}

#status-indent > * {
    display: inline-block;
}

#status-indent > *.hidden {
    display: none;
}

#indent-type, #indent-width-label {
    cursor: pointer;
    margin-right: 3px;
}

#indent-type:hover, #indent-width-label:hover {
    text-decoration: underline;
}

#indent-width-input {
    font-size: 11px;
    font-weight: @font-weight-semibold;
    height: 13px;
    line-height: 1;
    vertical-align: middle;
    color: @tc-text;
    margin: 0;
    padding: 0 3px 2px;
    position: relative;
    left: 0;
    top: -1px;
    width: 6px;
    transition: 0.1s linear all;
}

#indent-width-input:focus {

}

#indent-width-input::-webkit-inner-spin-button {
    -webkit-appearance: none;
    margin: 0;
}

#status-overwrite {
    transition: background-color 3s;
    background-color: rgba(120, 178, 242, 0);
    cursor: pointer;
}

#status-overwrite.flash {
    transition: background-color 1s;
    background-color: rgb(120, 178, 242);
}


#editor-holder {
    position: relative;

    /* Placeholder shown when there is no editor open */
    .not-editor {
        height: 100%;
        .vbox;
        .box-pack(center);
        .box-align(center);
        background: @background-color-3 url('images/no_content_bg.svg') no-repeat center 45%;
    }
    
    .view-pane {
        display: block;
        margin: 0;
        overflow: hidden;
        height: 100%;
        width: 100%;
        border: solid rgba(9, 9, 9, .05) 2px;
        box-sizing: border-box;
    }

    .active-pane {
        border: solid rgba(0,0,255, .2) 2px;
        box-sizing: border-box;
    }  
    
    /* Image Preview */
    #image-holder {
        overflow: hidden;
        position: absolute;
        top: 0px;
        right: 0px;
        bottom: 0px;
        left: 0px;
        text-align: center;
        display: none;
        #img-centering {
            display: inline-block;
            vertical-align: middle;
            margin-top: -50px; /* Offset as vertical align takes image metadata into account */
            max-width: 90%;
            max-height: 90%;
        }
        #img-data {
            font-weight: @font-weight-semibold;
        }
    }

    #image-holder:before {
        content: '';
        display: inline-block;
        height: 100%;
        margin-right: -0.25em; /* Adjusts for spacing */
        vertical-align: middle;
    }

    #img-preview {
        background: url(images/preview_bg.png);
        box-shadow: 0 1px 3px rgba(0, 0, 0, 0.36);
        max-height: 90%;
    }

    #img-header {
        display: block;
        width: 100%;
        height: 38px;
        margin-bottom: 15px;
    }

    #img-data,
    #img-path {
        text-align: left;
        .user-select(text);
        white-space: nowrap;
        text-overflow: ellipsis;
        overflow: hidden;
    }

    #img-data::selection,
    #img-path::selection {
        background: @selection-color-focused;
    }

    #img {
        position: relative;
    }

    .img-guide,
    #img-tip, 
    #img-scale {
        pointer-events: none;
    }
    
    #img-scale {
        display: block;
        position: absolute;
        top: 5px;
        left: 5px;
        width: 40px;
        text-align: center;
        background-color: rgba(0, 0, 0, 0.8);
        color: #fff;
        border-radius: 3px;
        box-shadow: 0 1px 3px rgba(0, 0, 0, 0.3);
    }

    #img-tip {
        display: block;
        position: absolute;
        text-align: left;
        white-space: nowrap;
        padding: 6px 9px;
        color: #fff;
        background-color: rgba(0, 0, 0, 0.8);
        font-size: 11px;
        font-family: SourceCodePro;
        line-height: 13px;
        border-radius: 3px;
        box-shadow: 0 1px 3px rgba(0, 0, 0, 0.24);
    }

    #x-value,
    #y-value {
        text-align: right;
    }

    .tip-container {
        border: 0;
    }

    #horiz-guide {
        background-image: url("images/horizontal-dash.svg");
        background-repeat: repeat-x;
        width: 8px;
        height: 1px;
    }

    #vert-guide {
        background-image: url("images/vertical-dash.svg");
        background-repeat: repeat-y;
        width: 1px;
        height: 8px;
    }

    #horiz-guide,
    #vert-guide {
        position: absolute;
        display: block;
    }
}

.vert-resizer {
    position: absolute;
    height: 6px;
    width: 100%;
    z-index: @z-index-brackets-panel-resizer;
    opacity: 0;
    cursor: row-resize;
}

.horz-resizer {
    position: absolute;
    height: 100%;
    width: 6px;
    z-index: @z-index-brackets-panel-resizer;
    opacity: 0;
    cursor: col-resize;
}

.bottom-panel {
    background-color: @tc-gray-panel;
    display: none;
    height: 200px;
    border-top-style: solid;
    border-width: 1px;
    border-color: @tc-gray-panel-border;

    .check-all {
        margin: 7px 15px 7px 7px;
    }

    .toolbar {
        background-color: @tc-gray-panel-top-bar;
        border-bottom: @tc-gray-panel-top-bar-shadow;
        height: auto;
        padding-top: (@base-padding / 2);
        padding-bottom: (@base-padding / 2);
        z-index: @z-index-brackets-results-panel;
        box-shadow: @tc-gray-panel-bevel, @tc-small-shadow-top;
        .title {
            color: @tc-text;
            font-size: @label-font-size;
            font-weight: @font-weight-semibold;
        }
        .close {
            position: absolute;
            right: 10px;

            // vertically centers close button
            top: 50%;
            margin-top: -10px;
        }
    }

    .table-container {
        height: 170px;
        overflow: auto;

        .highlight {
            background: @bc-white;
            border-radius: 2px;
        }

        tr.selected td {
            background-color: @tc-selected-row;
            color: @bc-black;
        }
    }
}

.bottom-panel-table {
    td {
        font-size: 12px;
        padding-left: 15px;
        padding-right: 0;
        vertical-align: baseline;
    }

    .file-section > td {
        padding-left: 5px;
    }

    .line-number {
        color: @tc-light-weight-quiet-text;
        font-family: SourceCodePro;
        font-size: 11px;
        padding: 4px 0 0 15px;
        text-align: right;
        white-space: nowrap;
        width: 5px;
    }

    .dialog-filename {
        font-size: 13px;
        font-weight: @font-weight-semibold;
    }

    .dialog-path {
        font-size: 11px;
        font-weight: normal;
    }

    .line-text {
        width: 100%;
    }
}


#update-notification {
    .sprite-icon(0, 0, 24px, 24px, "images/updateSprites.svg");
}

#toolbar-go-live {
    // background-position is 0 0 for 24x24 icons
    // Default icon is for the 'disconnected' state
    // The 'connecting failed' (.warning) state also maps here
    .sprite-icon(0, 0, 24px, 24px, "images/live_development_sprites.svg");
    // 'Connected' state
    &.success {
        .sprite-swap(0, 24px);
    }
    // 'Connection in progress' state
    &.info {
        .sprite-swap(0, 48px);
    }
    // 'Out-of-sync' state
    &.out-of-sync {
        .sprite-swap(0, 72px);
    }
    // 'sync-error'
    &.sync-error {
        .sprite-swap(0, 96px);
    }
}

#toolbar-extension-manager {
    .sprite-icon(0, 0, 24px, 24px, "images/extension-manager-sprite.svg");
    &.updatesAvailable {
        .sprite-icon(0, 24px, 24px, 24px, "images/extension-manager-sprite.svg");
    }
}

/* Project panel */

.pane-view-header {
    position: relative;
    height: 19px;
    padding: 10px 0 9px 12px;
    background: #3C3F41;
    color: @project-panel-text-2;
    text-shadow: 0 -1px 0 rgba(0, 0, 0, 0.5);
    overflow: hidden;
}

.pane-view-option-btn {
    position: absolute;
    right: 4px;
    top: 7px;
    padding: 4px 6px;
    .sprite-icon(0, 0, 13px, 13px, "images/topcoat-settings-13.svg");
    background-position:center;
    opacity: 0.8;
}

#working-set-option-btn:hover {
    opacity: 1;
}

#sidebar {
    position: relative;
    white-space: nowrap;
}

#sidebar-resizer {
    position: absolute;
    width: 6px;
    height: 100%;
    z-index: @z-index-brackets-sidebar-resizer;
    opacity: 0;
    cursor: col-resize;
}

#project-files-header {
    border-top: 1px solid rgba(255, 255, 255, 0.05);
    padding: 8px 0 9px 12px;
    font-size: 13px;
    color: @project-panel-text-2;
    overflow: hidden;
}

.open-files-container {
    .box-flex(0);
    background: #3C3F41;
    padding: 0px;
    max-height: 200px; // TODO (Issue #276): it would be nicer to have this be 50%, but that doesn't seem to work


    ul {
        list-style-type: none;
        margin: 0;
        padding-bottom: 23px;
    }

    li {
        position: relative; // so that children can be positioned absolute
        line-height: 18px;
        padding: 0 0 0 8px;
        min-height: 18px;
        vertical-align: baseline;
    }

    a {
        color: #fff;

        font-size: 13px;
        text-decoration: none;

        display: block;
        height: 16px;
        line-height: 15px;
        margin-left: 18px;
        padding: 3px (@sidebar-triangle-size * 2) 3px 0;

        cursor: default;

        .directory {
            font-size: 11px;
        }
    }

    .extension, .directory {
        color: @project-panel-text-2;
    }
}

.open-files-container.active {

    li {
        &.selected a {
            color: @open-working-file-name-highlight;
        }

        &.selected .extension {
            color: @open-working-file-ext-highlight;
        }
    }
}

.sidebar-selection {
    background: @tc-sidebar-selection;
    border-top: 1px solid @tc-sidebar-selection-shadow;
    border-bottom: 1px solid @tc-sidebar-selection-highlight;
    height: 22px;
    position: absolute;
}

.sidebar-selection-triangle {
    background: @tc-sidebar-selection;
    border-top: 1px solid @tc-sidebar-selection-shadow;
    border-bottom: 1px solid @tc-sidebar-selection-highlight;
    width: 9px; /* quiet scrollbar width */
    height: 22px;
    position: fixed;

    z-index: @z-index-brackets-selection-triangle; /* scroller-shadow appears above this triangle */
}

.sidebar-selection-triangle.triangle-visible:before {
    content: "";

    border-top: @sidebar-triangle-size solid transparent;
    border-bottom: (@sidebar-triangle-size - 1) solid transparent;
    border-left: @sidebar-triangle-size solid @tc-sidebar-selection;

    display: block;
    position: absolute;
    top: -1px;
    right: -9px;
    width: 0;
    height: 0;

    .scale-x(0.8, right, top);
}

//Initially start with the open files hidden, they will get show as files are added
.open-files-container {
    display:none;
}

#project-files-container {
    .box-flex(1);

    .jstree-brackets li > a {
        padding-right: (@sidebar-triangle-size * 2);
    }

    ul {
        padding-left: 8px;
    }

    > ul {
        padding-bottom: 24px;
    }
}

.scroller-shadow {
    background-size: 100%;
    background-repeat: no-repeat;
    height: 5px;
    position: fixed;
    z-index: @z-index-brackets-scroller-shadow;

    &.top {
        #gradient > .vertical(rgba(0,0,0,0.1), rgba(0,0,0,0));
        background-position: 0 -5px;
        background-color: transparent; /* override background-color: @endColor from #gradient.vertical */
    }

    &.bottom {
        #gradient > .vertical(rgba(0,0,0,0), rgba(0,0,0,0.1));
        background-position: 0 5px;
        background-color: transparent; /* override background-color: @endColor from #gradient.vertical */
    }
}


@jstree-sprite-size: 18px;  // this is hardcoded in jsTree's JS code

/** Classes for icons from jsTreeSprites.svg
*/
.jstree-sprite {
    background-image: url("images/jsTreeSprites.svg");
    background-repeat: no-repeat;
    background-color: transparent;
    vertical-align: middle;
    width: @jstree-sprite-size;
    height: @jstree-sprite-size;
}

/** Overriding jsTreeTheme.less
*/
.jstree-brackets .jstree-no-dots .jstree-open > ins {
    background-position: 7px -8px;
    -webkit-transform: translateZ(0) rotate(90deg);
    -webkit-transition: -webkit-transform 190ms cubic-bezier(.01, .91, 0, .99);
    -webkit-filter: drop-shadow(1px 0 1px rgba(0, 0, 0, 0.36));
}

.jstree-brackets .jstree-no-dots .jstree-closed > ins {
    background-position: 7px -8px;
    -webkit-transform: translateZ(0); /* Need this to make sure that the svg isn't blurry on retina. */
    -webkit-transition: -webkit-transform 90ms cubic-bezier(.01, .91, 0, .99);
    -webkit-filter: drop-shadow(0 1px 1px rgba(0, 0, 0, 0.36));
}

/** Unicode Icon container
*/
.unicode-icon-container {
    display: inline-block;
    width: 16px;
    height: 16px;
    font-size: 20px;
    line-height: 15px;
    text-align: center;
}

.file-status-icon {
    margin: 0 0 0 8px;
    position: absolute;
    left: 0;
    top: 0;

    &.dirty:before,
    &.can-close:before {
        .unicode-icon-container;
        color: rgba(255, 255, 255, 0.5);
    }
    
    &.dirty:before {
        content: "\2022";
        line-height: 1em;
    }
    
    &.can-close:before {
        content: "\00D7";
        line-height: 1.1em;
    }
    
    &.can-close:hover:before {
        color: rgba(255, 255, 255, 0.7);
    }

    &.can-close:active:before {
        color: rgba(255, 255, 255, 0.3);
    }
}

/* Styles for inline editors */

.inline-text-editor {
    line-height: 0px;
}

.inline-widget {
    position: relative;
    overflow: hidden;

    background-color: @tc-lighter-gray;
    min-width: 250px;
    cursor: default;

    &.animating {
        // Make the animation use the GPU--especially important for retina.
        -webkit-transform: translateZ(0);
        transform: translateZ(0);

        transition: height 250ms cubic-bezier(0, 1.02, 0.6, 1);
    }

    .CodeMirror {
        /* remove CodeMirror default height: 300px */
        height: auto;
    }

    .inline-text-editor {
        white-space: nowrap;
    }

    .inline-editor-header {
        display: inline-block;
        padding: 9px 10px 1px 40px;

        .filename {
            vertical-align: middle;
            font-family: @sansFontFamily;
            font-size: 13px;
            color: @bc-black;

            // Filename header is clickable (it's an <a> tag, so we get underscore on hover by
            // default; but the hand cursor is shut off by Bootstrap's reset stylesheet)
            cursor: pointer;

            .dirty-indicator {
                .unicode-icon-container;
                color: @tc-quiet-text;
                overflow: hidden;
                position: relative;
                top: 1px;
            }

            .line-number {
                color: @inline-color-2;
            }
        }
    }

    .shadow {
        display: block;
        height: 4px;
        width: 100%;
        position: absolute;
        content: " ";
        left: 0;
        z-index: @z-index-brackets-inline-editor-shadow;
    }

    .shadow.top {
        top: 0px;
        background-image: -webkit-linear-gradient(top, rgba(0, 0, 0, 0.1), rgba(0, 0, 0, 0));
    }

    .shadow.bottom {
        bottom: 0px;
        background-image: -webkit-linear-gradient(top, rgba(0, 0, 0, 0), rgba(0, 0, 0, 0.1));
    }

    .CodeMirror-scroll {
        background-color: transparent !important;

        .CodeMirror-linenumbers {
            background-color: transparent;
        }
    }

    .close {
        position: absolute;
        left: 15px;
        top: 10px;
        margin-right: 30px;
    }

}

/* CSSInlineEditor rule list */
.related-container {
    @top-margin: 12px;

    float: right;
    position: relative;
    min-height: 100%;
    font-family: @sansFontFamily;
    width: 250px;
    max-width: 50%;
    overflow: hidden;
    background: @inline-background-color-2;

    // Without this, the "New Rule" button shows on top of the rule list if you resize
    // the window narrow enough. No idea why, since there's no z-index on the button, and
    // the other items in the header go behind the rule list.
    z-index: 1;

    .selection {
        width: 100%;
        background: #d0d5d5;
        position: absolute;
        border-top: 1px solid darken(@inline-background-color-3, @bc-color-step-size);
        border-bottom: 1px solid lighten(@inline-background-color-3, @bc-color-step-size);
        top: @top-margin;

        &.animate {
            transition: top 0.1s ease-out;
        }
    }

    /*
     * CSS triangle hack with anti-alias workarounds:
     * (a) Use selection-background-color instead of transparent.
     * (b) Use transform scaleX and origin to adjust width.
     */
    .selection:before {
        content: " ";
        position: absolute;
        width: 0;
        height: 0;
        border-top: @inline-triangle-size solid @inline-background-color-3;
        border-bottom: @inline-triangle-size solid @inline-background-color-3;
        border-left: @inline-triangle-size solid @inline-background-color-1;
        margin-top: -@inline-triangle-size;
        top: 50%;
        .scale-x(0.9, left, top);
    }

    .related {
        font-size: 12px;
        position: absolute;
        top: 0;
        left: 1px;
        width: 100%;

        ul {
            margin: 0;
            padding: @top-margin 0px;
            list-style: none;
        }

        li {
            color: @tc-emphasized-text;
            margin: 0;
            overflow: hidden;
            padding: 2px 0px 2px 15px;
            text-overflow: ellipsis;
            white-space: nowrap;

            .related-file {
                color: @tc-input-placeholder-text;
            }
        }

        .selected {
            color: @tc-light-weight-text;
            transition: color 0.1s ease-out .15s;
        }
    }
}

.inline-editor-message {
    color: @tc-input-placeholder-text;
    font-family: @sansFontFamily;
    font-size: 12px;
    line-height: 17px;
    height: 20px;
    padding: 10px 0 40px 50px;
}

/* This text is used to force the code editor's font to be loaded early on if it's a
   web font. This is necessary in order for the editor's horizontal measurement of text
   to work properly.

   In the future, when we allow the user to switch fonts, we'll need to make sure to
   update the font for this text item whenever the user switches. We'll also need to
   wait to initiate a re-measure in CodeMirror until the new font is loaded (if they
   choose a web font). This library allows for checking if a web font is loaded:

     http://code.google.com/apis/webfonts/docs/webfont_loader.html
*/
.dummy-text {
    position: fixed;
    top: -10000px;
    .code-font();
}

.platform-mac .dummy-text {
    .code-font-mac();
}

/* Find in Files results panel - temporary UI, to be replaced with a richer search feature later */

.search-results .title {
    .sane-box-model;
    padding-right: 20px;
    width: 100%;
    line-height: 25px;

    .flex-box;
    .contracting-col {
        .flex-item(0);
        min-width: 1px;
        overflow: hidden;
        text-overflow: ellipsis;
    }
    .fixed-col {
        .flex-item(0, 0);
    }
    .pagination-col {
        .flex-item(0, 0);
        min-width: 100px;
        word-spacing: 0;
    }
    .pagination-col > span:hover {
        background-color: rgba(255, 255, 255, 0.3);
    }
    .pagination-col > span:active {
        background-color: rgba(0, 0, 0, 0.12);
    } 
    .replace-col {
        .flex-item(1, 0);
        min-width: 120px;
        padding: 0 15px;
    }
    .first-page,
    .prev-page,
    .next-page,
    .last-page {
        .jstree-sprite;
        width: 18px;
        display: inline-block;
        margin: 0;
        background-position: 7px 6px;
        vertical-align: text-top;
        border-radius: 3px;
    }
    .first-page {
        background-position: 6px -78px;
        margin-left: 10px;
    }
    .prev-page {
        background-position: 6px -22px;
        margin-right: 5px;
    }
    .next-page {
        margin-left: 5px;
    }
    .last-page {
        background-position: 6px -50px;
    }
    .disabled,
    .disabled:hover,
    .disabled:active {
        background-color: transparent;
        opacity: 0.3;
    }
}

.search-results .disclosure-triangle,
#problems-panel .disclosure-triangle {
    .jstree-sprite;
    display: inline-block;
    &.expanded {
        // Unfortunately, the way jsTree sprites are aligned within their 18px boxes doesn't look good in
        // other contexts, so we need some tweaks here instead of straight multiples of @jstree-sprite-size
        background-position: 7px 5px;
        -webkit-transform: translateZ(0) rotate(90deg);
    }
    &.collapsed {
        background-position: 7px 5px;
    }
}

/* Modal bar for Find/Quick Open */

.modal-bar {
    display: block;
    text-align: left;

    font-family: @sansFontFamily;
    font-size: 14px;
    color: @tc-text;
    background: @tc-gray-panel;
    overflow: visible;  // needed for .error popup
    padding: 5px 4px 4px 14px;

    -webkit-transform: translate(0, 0); // Prefix still required.
    transition: -webkit-transform 66ms cubic-bezier(0, 0.62, 0.04, 0.99);
    z-index: @z-index-brackets-modalbar;

    body.in-browser &,
    body:not(.has-appshell-menus) & {
        // Separator line between us and the HTML menu/titlebar above
        border-top: 1px solid darken(@background-color-3, @bc-color-step-size);
    }

    &.popout {
        position: absolute;
        left: 0;
        right: 0;
        top: 0;
    }

    &.offscreen {
        -webkit-transform: translate(0, -100%);
        transform: translate(0, -100%);
        transition: -webkit-transform 266ms cubic-bezier(0, 0.56, 0, 1);
        transition: transform 266ms cubic-bezier(0, 0.56, 0, 1);
    }

    input {
        font-family: @sansFontFamily;
        outline: none;
        width: 20em;
        margin: 5px 5px 0;
        position: relative;
        top: -3px;
        &.no-results {
            border: 1px solid @tc-gray-component-error-border;
            box-shadow: @tc-input-inner-shadow, @tc-input-error-glow;
        }
    }

    #find-what, #replace-with {
        width: 295px;
    }

    .search-input-container {
        position: relative;
        display: inline;

        .error {  // "popup" that hangs below search field
            position: absolute;
            left: 5px;
            top: 24px;
            min-width: 291px + 2px;  // to align with search field above it
            z-index: 1; // to appear above any controls that wrap below

            background-color: @bc-error;
            color: @bc-white;
            font-size: 12px;
            padding: 3px 8px;
            border-radius: 0 0 3px 3px;
            box-shadow: @tc-small-shadow-bottom;
        }

        #find-what {
            padding-right: 62px;  // room for #find-counter overlay
            width: 295px - (62px - 6px);  // maintain width, accounting for differing padding
        }
        #find-counter {
            position: absolute;
            color: @tc-light-weight-quiet-text;
            top: 1px;
            right: 2px;
            font-size: 12px;
        }
    }

    .find-input-group {
        display: inline-block;
    }
    #find-group, #replace-group {
        display: inline-block;
        white-space: nowrap;
    }
    #replace-group.has-scope {
        // If scope controls are showing, force the replace controls to a second line.
        display: block;
    }
    
    .scope-group {
        display: inline-block;
        margin-left: 10px;
    }

    .message, .no-results-message {
        display: inline-block;
    }

    #find-case-sensitive, #find-regexp {
        padding: 1px 5px;
    }
    .button-icon {  // icons must be nested inside button so we can apply padding w/o tiling icon
        .sprite-icon(0, 0, 24px, 24px, "images/find-replace-sprites.svg");
        background-repeat: no-repeat;
    }
    #find-regexp.active .button-icon {
        .sprite-swap(0, 24px);
    }
    #find-case-sensitive .button-icon {
        .sprite-swap(0, 48px);
    }
    #find-case-sensitive.active .button-icon {
        .sprite-swap(0, 72px);
    }
    #find-regexp.active, #find-case-sensitive.active {
        background-color: @tc-highlight;
    }

    .navigator {  // next/prev buttons
        display: inline-block;
    }
    button {
        margin: 2px 1px 3px;
    }
    #find-prev {
        border-top-right-radius: 0;
        border-bottom-right-radius: 0;
        margin-left: 5px;
    }

    // Make button pairs snug
    #find-prev, #replace-yes, #find-case-sensitive {
        border-right: none;
        margin-right: 0;
    }
    #find-next, #replace-all, #find-regexp {
        border-top-left-radius: 0;
        border-bottom-left-radius: 0;
        margin-left: 0;
    }
    #replace-all.solo {
        border-left: none;
        margin-left: 0px;
    }

    // Make find field snug with options buttons
    //    & replace snug with replace commands
    #find-what, #replace-with {
        margin-right: 0px;
        border-top-right-radius: 0;
        border-bottom-right-radius: 0;
    }
    #find-case-sensitive, #replace-yes {
        border-left: none;
        margin-left: 0px;
        border-radius: 0;
    }
}

// File exclusion filter (used only in Find in Files search bar, for now)
.filter-trash-icon {
    position: absolute;
    left: 7px;
    width: 16px;
    height: 16px;
    font-size: 20px;
    color: rgba(0, 0, 0, 0.5);
    line-height: 15px;
    text-align: center;
    visibility: hidden;
}

.filter-trash-icon:hover {
    color: rgba(0, 0, 0, 1);
}

.filter-edit-icon {
    float: right;
    width: 13px;
    height: 13px;
    background-image: url("images/edit-icon.svg");
    background-repeat: no-repeat;
    opacity: 0.5;
    visibility: hidden;
    position: relative;
    top: 2px;
    right: -4px;
}

.filter-edit-icon:hover {
    opacity: 1;
}

li:hover .filter-trash-icon,
li:hover .filter-edit-icon {
    visibility: visible;
}

.recent-filter-name {
    margin-left: 12px;
}

.recent-filter-patterns {
    color: @tc-light-weight-quiet-text;
    padding-right: 52px;
}

button.file-filter-picker {
    margin-left: 10px;
}

// File exclusion filter editor dialog
input.exclusions-name {
    display: block;
    width: 100%;
    height: 30px;
    box-sizing: border-box; // needed for width: 100% since it has padding
    margin-top: 12px;
    margin-bottom: 0;
}
textarea.exclusions-editor {
    display: block;
    width: 100%;
    height: 120px;
    box-sizing: border-box; // needed for width: 100% since it has padding
    margin-top: 5px;
    margin-bottom: 0;
    .code-font();
}
.exclusions-filecount {
    margin: 12px 0 -14px 0;
    padding: 4px 8px;
    background-color: @tc-highlight;
    border-radius: @tc-control-border-radius;
}


// Search result highlighting - CodeMirror highlighting is pretty constrained. Highlights are
// blended on TOP of the selection color. The "current" search result is indicated by selection,
// so we want the selection visible underneath the highlight. To do this, the highlight must be
// transparent; it has to look good atop both the selection color AND the regular text bg color.
.CodeMirror-searching {
    // Highlight color, overlaid on top of the .find-highlighting color
    background-color: @cm-match-highlight;
    box-shadow: @tc-small-shadow-bottom;
    color: @match-text !important;
    &.searching-first {
        border-top-left-radius: @tc-inline-border-radius;
        border-bottom-left-radius: @tc-inline-border-radius;
    }
    &.searching-last {
        border-top-right-radius: @tc-inline-border-radius;
        border-bottom-right-radius: @tc-inline-border-radius;
    }
}
.CodeMirror.find-highlighting div.CodeMirror-selected,
.CodeMirror .CodeMirror.find-highlighting div.CodeMirror-selected {
    // Selection color while highlighting shown - ALWAYS has the .CodeMirror-searching color
    // blended atop it.
    // Note: the 2nd selector reflecting CM nesting is needed to override the similar rules in
    // brackets_codemirror_override.less (see the note about #324).
    background: @cm-current-match-highlight;
    border-radius: @tc-inline-border-radius;
}
#find-counter {
    font-weight: @font-weight-semibold;
    padding: 0 5px;
}

.tickmark-track {
    position: absolute;
    bottom: 0;
    top: 0;
    right: 0;
    width: 12px;
    z-index: @z-index-cm-max;
    pointer-events: none;

    .tickmark {
        position: absolute;
        width: 12px;
        height: 1px;
        background-color: #eddd23;
        border-top: 1px solid #e0d123;
        border-bottom: 1px solid #d4c620;
        opacity: 0.85;  // allow thumb to show through
    }
}


/* Quick Open search bar & dropdown */

.find-dialog-label {
    background: @bc-white;
    color: @tc-quiet-text;
    position: absolute;
    right: 15px;
    text-align: right;
    top: 12px;
    z-index: 9999;
}

.smart_autocomplete_container {
    // the borders show up even if the container is empty, must set height to zero using JS.
    background-color: @tc-gray-panel;
    border-radius: 0 0 4px 4px;
    box-shadow: @tc-normal-shadow-bottom;
    opacity: 0;
    
    // Need this for border-radius because there are no borders
    overflow: hidden;
    
    .animation (autocomplete, 90ms, cubic-bezier(.01, .91, 0, .99), 190ms, 1);
    -webkit-animation-fill-mode: forwards;
    animation-fill-mode: forwards;
    -webkit-transform-origin: 0 0;
    transform-origin: 0 0;

    // so that border won't show when height is 0.
    box-sizing: border-box;

    // using this to fix the spacing that breaks item seperators and had to use !important to override inline css
    width: 434px !important;

    /* smart auto complete doesn't correctly position the container
     * so these specific padding and margin values are necessary*/
    padding: 0px;
    margin: 9px 0 0;

    .quick-open-path {
        color: #666;
        font-size: 11px;
        letter-spacing: 0.04em;
        line-height: 11px;
    }

    li {
        color: #222;
        line-height: 15px;
        list-style: none;
        cursor: default;
        padding: 6px 10px;

        &:nth-child(odd) {
            background-color: @tc-lighter-gray;
        }

        &:hover {
            background-color: @tc-hover-highlight;
        }

        &.smart_autocomplete_highlight {
            background-color: @tc-highlight;
        }
    }
}

@-webkit-keyframes autocomplete {
    0%   { opacity: 0.6; -webkit-transform: translate3d(0, 0, 0) scale(0.6); }
    100% { opacity: 1; -webkit-transform: translate3d(0, 0, 0) scale(1); }
}
@keyframes autocomplete {
    0%   { opacity: 0.6; transform: translate3d(0, 0, 0) scale(0.6); }
    100% { opacity: 1; transform: translate3d(0, 0, 0) scale(1); }
}

.quicksearch-pathmatch,
.quicksearch-namematch {
    font-weight: @font-weight-semibold;
}

.quicksearch-pathmatch {
    color: #555;
}


/* Spinner */

.spinner {
    display: inline-block;
    box-sizing: border-box;
    width: 14px;
    height: 14px;
    border-left: 3px solid #78B2F2;
    border-right: 3px solid #78B2F2;
    overflow: hidden;
    position: relative;
    visibility: hidden;

    &:before,
    &:after {
        border-left: 3px solid #78B2F2;
        border-right: 3px solid #78B2F2;
        box-sizing: border-box;
        content: "";
        display: block;
        position: absolute;
        width: 100%;
        height: 3px;
        left: 0;
    }
    &:before {
        top: 0;
    }
    &:after {
        bottom: 0;
    }

    &.spin {
        -webkit-animation: spinner-rotateplane 1.2s infinite ease-in-out;
        animation: spinner-rotateplane 1.2s infinite ease-in-out;
        visibility: visible;
    }

    &.large {
        width: 36px;
        height: 36px;
        border-left: 9px solid #78B2F2;
        border-right: 9px solid #78B2F2;

        &:before,
        &:after {
            border-left: 7px solid #78B2F2;
            border-right: 7px solid #78B2F2;
            height: 9px;
        }
    }
    
    &.inline {
        margin-left: 8px;
        position: relative;
        top: 3px;
    }
}

@-webkit-keyframes spinner-rotateplane {
    0% { -webkit-transform: perspective(120px) }
    50% { -webkit-transform: perspective(120px) rotateY(180deg) }
    100% { -webkit-transform: perspective(120px) rotateY(180deg)  rotateX(180deg) }
}
@keyframes spinner-rotateplane {
    0% { -webkit-transform: perspective(120px) rotateX(0deg) rotateY(0deg); transform: perspective(120px) rotateX(0deg) rotateY(0deg); }
    50% { -webkit-transform: perspective(120px) rotateX(-180.1deg) rotateY(0deg); transform: perspective(120px) rotateX(-180.1deg) rotateY(0deg); }
    100% { -webkit-transform: perspective(120px) rotateX(-180deg) rotateY(-179.9deg); transform: perspective(120px) rotateX(-180deg) rotateY(-179.9deg); }
}



/* Problems panel & CodeInspection status bar indicator */

#status-indicators #status-inspection {
    border: none;
    cursor: default;
    width: 13px;
}

.inspection-disabled {
    background: url(images/topcoat-inactive-15.svg) 9px 5px no-repeat;
}

.inspection-errors {
    background: url(images/topcoat-warning-15.svg) 9px 5px no-repeat;
}

.inspection-errors:hover {
    background-color: rgba(0, 0, 0, 0.03);
}

.inspection-errors:active {
    background-color: rgba(0, 0, 0, 0.05);
}

.inspection-valid {
    background: url(images/topcoat-okay-15.svg) 9px 5px no-repeat;
}

#problems-panel {
    .user-select(text);  // allow selecting error messages for easy web searching
    .line {
        text-align: right;  // make line number line up with editor line numbers
    }

    .line-text {
        white-space: nowrap;
        width: auto;
    }

    .line-snippet {
        white-space: nowrap;
        width: 100%;
        padding-left: 10px;
    }
    
    .inspector-section > td {
        padding-left: 5px;
    }
}

/* Line up label text and input text */
label input {
    position: relative;
    top: -2px;
}

/* Live Preview */

// CodeMirror uses inline styles for active line number, so must use !important here to override
.live-preview-sync-error .CodeMirror-linenumber {
    background-color: @live-preview-sync-error-background !important;
    color: @live-preview-sync-error-color !important;
}

/* Quick Edit, Quick Docs */
.popover-message {
    position: absolute;
    top: 0;
    left: 0;
    z-index: @z-index-brackets-inline-editor-error;
    opacity: 1.0;

    -webkit-transform: scale(0);
    transform: scale(0);

    .text {
        padding: 5px 10px;
        background-color: @bc-error;
        border-radius: 3px;
        color: @bc-white;
        box-shadow: @tc-dropdown-shadow;
        white-space: nowrap;
    }
    .arrowAbove {
        height: 0;
        width: 0;
        border-width: 0 10px 10px 10px;
        border-color: transparent transparent @bc-error transparent;
        border-style: solid;
    }
    .arrowBelow {
        height: 0;
        width: 0;
        border-width: 10px 10px 0 10px;
        border-color: @bc-error transparent transparent transparent;
        border-style: solid;
    }
    &.animateOpen {
        -webkit-transition: -webkit-transform 125ms;
        transition: transform 125ms;
        -webkit-transform: scale(1);
        transform: scale(1);
    }
    &.animateClose {
        // Make the animation use the GPU--especially important for retina.
        -webkit-transform: translateZ(0);
        transform: translateZ(0);
        -webkit-transition: opacity 500ms 5s ease-in, -webkit-transform 500ms 5s;
        transition: opacity 500ms 5s ease-in, transform 500ms 5s;
        opacity: 0.0;
    }
    &.open {
        -webkit-transform: scale(1);
        transform: scale(1);
    }
}

.emphasized {
    font-weight: 900;
    font-size: 1.01em;
}

<<<<<<< HEAD
#hidden-editors {
    display: none;
}
=======
.theme-settings td {
    padding: 2px;
}

.theme-settings .modal-body {
    min-height: 300px;
    max-height: 300px;
}

.theme-settings .label {
    padding: 4px !important;
}
>>>>>>> f41f115a
<|MERGE_RESOLUTION|>--- conflicted
+++ resolved
@@ -271,7 +271,7 @@
         .box-align(center);
         background: @background-color-3 url('images/no_content_bg.svg') no-repeat center 45%;
     }
-    
+
     .view-pane {
         display: block;
         margin: 0;
@@ -1678,21 +1678,10 @@
     font-size: 1.01em;
 }
 
-<<<<<<< HEAD
 #hidden-editors {
     display: none;
 }
-=======
+
 .theme-settings td {
     padding: 2px;
 }
-
-.theme-settings .modal-body {
-    min-height: 300px;
-    max-height: 300px;
-}
-
-.theme-settings .label {
-    padding: 4px !important;
-}
->>>>>>> f41f115a
