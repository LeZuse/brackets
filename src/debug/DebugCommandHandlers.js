--- conflicted
+++ resolved
@@ -167,74 +167,15 @@
                     .on("click", "li", setLanguage)
                     .appendTo($p);
 
-                  // add english
-<<<<<<< HEAD
-                  var $li = $("<li>")
-                      .text("en")
-                      .data("locale", null)
-                      .appendTo($ul);
-
-                  // inspect all children of dirEntry
-                  entries.forEach(function (entry) {
-                      if (entry.isDirectory && entry.name.match(/^[a-z]{2}(-[A-Z]{2})?$/)) {
-                          var language = entry.name;
-                          var $li = $("<li>")
-                              .text(entry.name)
-                              .data("locale", language)
-                              .appendTo($ul);
-                      }
-                  });
-
-                  var $footer = $("<div class='modal-footer' />")
-                      .appendTo($modal);
-
-                  var $cancel = $("<button class='dialog-button btn left'>")
-                      .on("click", function () {
-                          $modal.modal('hide');
-                      })
-                      .text(Strings.LANGUAGE_CANCEL)
-                      .appendTo($footer);
-
-                  $submit = $("<button class='dialog-button btn primary'>")
-                      .text(Strings.LANGUAGE_SUBMIT)
-                      .on("click", function () {
-                          if (!$activeLanguage) {
-                              return;
-                          }
-                          var locale = $activeLanguage.data("locale");
-                          
-                          if (locale) {
-                              window.localStorage.setItem("locale", locale);
-                          } else {
-                              window.localStorage.removeItem("locale");
-                          }
-                          
-                          CommandManager.execute(Commands.DEBUG_REFRESH_WINDOW);
-                      })
-                      .attr("disabled", "disabled")
-                      .appendTo($footer);
-
-                  $modal
-                      .appendTo(window.document.body)
-                      .modal({
-                          backdrop: "static",
-                          show: true
-                      })
-                      .on("hidden", function () {
-                          $(this).remove();
-                      });
-              });
-          });
-      }
-=======
+                // add english
                 var $li = $("<li>")
-                    .text("en-EN")
-                    .data("locale", "en-EN")
+                    .text("en")
+                    .data("locale", null)
                     .appendTo($ul);
-
+                
                 // inspect all children of dirEntry
                 entries.forEach(function (entry) {
-                    if (entry.isDirectory && entry.name.match(/^[a-z]{2}-[A-Z]{2}$/)) {
+                    if (entry.isDirectory && entry.name.match(/^[a-z]{2}(-[A-Z]{2})?$/)) {
                         var language = entry.name;
                         var $li = $("<li>")
                             .text(entry.name)
@@ -242,17 +183,17 @@
                             .appendTo($ul);
                     }
                 });
-
+                
                 var $footer = $("<div class='modal-footer' />")
                     .appendTo($modal);
-
+                
                 var $cancel = $("<button class='dialog-button btn left'>")
                     .on("click", function () {
                         $modal.modal('hide');
                     })
                     .text(Strings.LANGUAGE_CANCEL)
                     .appendTo($footer);
-
+                
                 $submit = $("<button class='dialog-button btn primary'>")
                     .text(Strings.LANGUAGE_SUBMIT)
                     .on("click", function () {
@@ -260,12 +201,18 @@
                             return;
                         }
                         var locale = $activeLanguage.data("locale");
-                        window.localStorage.setItem("locale", locale);
+                        
+                        if (locale) {
+                            window.localStorage.setItem("locale", locale);
+                        } else {
+                            window.localStorage.removeItem("locale");
+                        }
+                        
                         CommandManager.execute(Commands.DEBUG_REFRESH_WINDOW);
                     })
                     .attr("disabled", "disabled")
                     .appendTo($footer);
-
+                
                 $modal
                     .appendTo(window.document.body)
                     .modal({
@@ -278,7 +225,6 @@
             });
         });
     }
->>>>>>> b58b1f78
     
     /* Register all the command handlers */
     
