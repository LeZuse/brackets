--- conflicted
+++ resolved
@@ -216,23 +216,14 @@
     
     /* Register all the command handlers */
     
-<<<<<<< HEAD
-    // Register all the command handlers
-    CommandManager.register(Strings.CMD_SHOW_DEV_TOOLS, Commands.DEBUG_SHOW_DEVELOPER_TOOLS, handleShowDeveloperTools);
-    CommandManager.register(Strings.CMD_RUN_UNIT_TESTS, Commands.DEBUG_RUN_UNIT_TESTS,      _handleRunUnitTests);
-    CommandManager.register(Strings.CMD_SHOW_PERF_DATA, Commands.DEBUG_SHOW_PERF_DATA,      _handleShowPerfData);
-    CommandManager.register(Strings.CMD_NEW_BRACKETS_WINDOW,
-                                                        Commands.DEBUG_NEW_BRACKETS_WINDOW, _handleNewBracketsWindow);
-    CommandManager.register(Strings.CMD_SWITCH_LANGUAGE,
-                                                        Commands.DEBUG_SWITCH_LANGUAGE, _handleSwitchLanguage);
-=======
     // Show Developer Tools (optionally enabled)
     CommandManager.register(Strings.CMD_SHOW_DEV_TOOLS,      Commands.DEBUG_SHOW_DEVELOPER_TOOLS,   handleShowDeveloperTools)
         .setEnabled(!!brackets.app.showDeveloperTools);
     CommandManager.register(Strings.CMD_NEW_BRACKETS_WINDOW, Commands.DEBUG_NEW_BRACKETS_WINDOW,    _handleNewBracketsWindow);
     CommandManager.register(Strings.CMD_RUN_UNIT_TESTS,      Commands.DEBUG_RUN_UNIT_TESTS,         _handleRunUnitTests);
     CommandManager.register(Strings.CMD_SHOW_PERF_DATA,      Commands.DEBUG_SHOW_PERF_DATA,         _handleShowPerfData);
->>>>>>> f8349ae7
+    CommandManager.register(Strings.CMD_SWITCH_LANGUAGE,
+                                                        Commands.DEBUG_SWITCH_LANGUAGE, _handleSwitchLanguage);
     
     CommandManager.register(Strings.CMD_USE_TAB_CHARS,       Commands.TOGGLE_USE_TAB_CHARS,         _handleUseTabChars)
         .setChecked(Editor.getUseTabChar());
