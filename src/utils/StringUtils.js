/*
 * Copyright (c) 2012 Adobe Systems Incorporated. All rights reserved.
 *  
 * Permission is hereby granted, free of charge, to any person obtaining a
 * copy of this software and associated documentation files (the "Software"), 
 * to deal in the Software without restriction, including without limitation 
 * the rights to use, copy, modify, merge, publish, distribute, sublicense, 
 * and/or sell copies of the Software, and to permit persons to whom the 
 * Software is furnished to do so, subject to the following conditions:
 *  
 * The above copyright notice and this permission notice shall be included in
 * all copies or substantial portions of the Software.
 *  
 * THE SOFTWARE IS PROVIDED "AS IS", WITHOUT WARRANTY OF ANY KIND, EXPRESS OR
 * IMPLIED, INCLUDING BUT NOT LIMITED TO THE WARRANTIES OF MERCHANTABILITY, 
 * FITNESS FOR A PARTICULAR PURPOSE AND NONINFRINGEMENT. IN NO EVENT SHALL THE
 * AUTHORS OR COPYRIGHT HOLDERS BE LIABLE FOR ANY CLAIM, DAMAGES OR OTHER 
 * LIABILITY, WHETHER IN AN ACTION OF CONTRACT, TORT OR OTHERWISE, ARISING 
 * FROM, OUT OF OR IN CONNECTION WITH THE SOFTWARE OR THE USE OR OTHER 
 * DEALINGS IN THE SOFTWARE.
 * 
 */

/*jslint vars: true, plusplus: true, devel: true, nomen: true, regexp: true, indent: 4, maxerr: 50 */
/*global define, $ */

/**
 *  Utilities functions related to string manipulation
 *
 */
define(function (require, exports, module) {
    'use strict';

    /**
     * Format a string by replacing placeholder symbols with passed in arguments.
     *
     * Example: var formatted = StringUtils.format("Hello {0}", "World");
     *
     * @param {string} str The base string
     * @param {...} Arguments to be substituted into the string
     *
     * @return {string} Formatted string
     */
    function format(str) {
        // arguments[0] is the base string, so we need to adjust index values here
        var args = [].slice.call(arguments, 1);
        return str.replace(/\{(\d+)\}/g, function (match, num) {
            return typeof args[num] !== 'undefined' ? args[num] : match;
        });
    }

    function htmlEscape(str) {
        return String(str)
            .replace(/&/g, '&amp;')
            .replace(/"/g, '&quot;')
            .replace(/'/g, '&#39;')
            .replace(/</g, '&lt;')
            .replace(/>/g, '&gt;');
    }

    function regexEscape(str) {
        return str.replace(/([.?*+\^$\[\]\\(){}|\-])/g, "\\$1");
    }

<<<<<<< HEAD
    // Periods (aka "dots") are allowed in HTML identifiers, but jQuery interprets
    // them as the start of a class selector, so they need to be escaped
    function jQueryIdEscape(str) {
        return str.replace(/\./g, "\\.");
    }

=======
>>>>>>> 71d87830
    /**
     * Splits the text by new line characters and returns an array of lines
     * @param {string} text
     * @return {Array.<string>} lines
     */
    function getLines(text) {
        return text.split("\n");
    }

    /**
     * Returns a line number corresponding to an offset in some text. The text can
     * be specified as a single string or as an array of strings that correspond to
     * the lines of the string.
     *
     * Specify the text in lines when repeatedly calling the function on the same
     * text in a loop. Use getLines() to divide the text into lines, then repeatedly call
     * this function to compute a line number from the offset.
     *
     * @param {string | Array.<string>} textOrLines - string or array of lines from which
     *      to compute the line number from the offset
     * @param {number} offset
     * @return {number} line number
     */
    function offsetToLineNum(textOrLines, offset) {
        if ($.isArray(textOrLines)) {
            var lines = textOrLines,
                total = 0,
                line;
            for (line = 0; line < lines.length; line++) {
                if (total < offset) {
                    // add 1 per line since /n were removed by splitting, but they needed to 
                    // contribute to the total offset count
                    total += lines[line].length + 1;
                } else if (total === offset) {
                    return line;
                } else {
                    return line - 1;
                }
            }

            // if offset is NOT over the total then offset is in the last line
            if (offset <= total) {
                return line - 1;
            } else {
                return undefined;
            }
        } else {
            return textOrLines.substr(0, offset).split("\n").length - 1;
        }
    }

    // Define public API
    exports.format          = format;
    exports.htmlEscape      = htmlEscape;
    exports.regexEscape     = regexEscape;
<<<<<<< HEAD
    exports.jQueryIdEscape  = jQueryIdEscape;
=======
>>>>>>> 71d87830
    exports.getLines        = getLines;
    exports.offsetToLineNum = offsetToLineNum;
});<|MERGE_RESOLUTION|>--- conflicted
+++ resolved
@@ -62,15 +62,12 @@
         return str.replace(/([.?*+\^$\[\]\\(){}|\-])/g, "\\$1");
     }
 
-<<<<<<< HEAD
     // Periods (aka "dots") are allowed in HTML identifiers, but jQuery interprets
     // them as the start of a class selector, so they need to be escaped
     function jQueryIdEscape(str) {
         return str.replace(/\./g, "\\.");
     }
 
-=======
->>>>>>> 71d87830
     /**
      * Splits the text by new line characters and returns an array of lines
      * @param {string} text
@@ -126,10 +123,7 @@
     exports.format          = format;
     exports.htmlEscape      = htmlEscape;
     exports.regexEscape     = regexEscape;
-<<<<<<< HEAD
     exports.jQueryIdEscape  = jQueryIdEscape;
-=======
->>>>>>> 71d87830
     exports.getLines        = getLines;
     exports.offsetToLineNum = offsetToLineNum;
 });