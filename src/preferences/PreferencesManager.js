--- conflicted
+++ resolved
@@ -32,25 +32,17 @@
 define(function (require, exports, module) {
     "use strict";
     
-    var OldPreferenceStorage = require("preferences/PreferenceStorage").PreferenceStorage,
-<<<<<<< HEAD
-        Async             = require("utils/Async"),
-        Commands          = require("command/Commands"),
-        CommandManager    = require("command/CommandManager"),
-        FileUtils         = require("file/FileUtils"),
-        ExtensionLoader   = require("utils/ExtensionLoader"),
-        PreferencesBase   = require("preferences/PreferencesBase"),
-        FileSystem        = require("filesystem/FileSystem"),
-        Strings           = require("strings"),
-        _                 = require("thirdparty/lodash");
-=======
-        FileUtils            = require("file/FileUtils"),
-        DeprecationWarning   = require("utils/DeprecationWarning"),
-        ExtensionLoader      = require("utils/ExtensionLoader"),
-        PreferencesBase      = require("preferences/PreferencesBase"),
-        FileSystem           = require("filesystem/FileSystem"),
-        _                    = require("thirdparty/lodash");
->>>>>>> c7d08d7c
+    var OldPreferenceStorage    = require("preferences/PreferenceStorage").PreferenceStorage,
+        Async                   = require("utils/Async"),
+        Commands                = require("command/Commands"),
+        CommandManager          = require("command/CommandManager"),
+        DeprecationWarning      = require("utils/DeprecationWarning"),
+        FileUtils               = require("file/FileUtils"),
+        ExtensionLoader         = require("utils/ExtensionLoader"),
+        PreferencesBase         = require("preferences/PreferencesBase"),
+        FileSystem              = require("filesystem/FileSystem"),
+        Strings                 = require("strings"),
+        _                       = require("thirdparty/lodash");
     
     /**
      * The local storage ID
@@ -243,16 +235,11 @@
     function getUserPrefFile() {
         return userPrefFile;
     }
-<<<<<<< HEAD
     
     /** 
      * A boolean property indicating if the user scope configuration file is malformed.
      */
     var _userScopeCorrupt = false;
-=======
-
-    var preferencesManager = new PreferencesBase.PreferencesSystem();
->>>>>>> c7d08d7c
     
     /**
      * A deferred object which is used to indicate PreferenceManager readiness during the start-up.
@@ -585,7 +572,6 @@
     }
 
     /**
-<<<<<<< HEAD
      * @private
      */
     function _handleOpenPreferences() {
@@ -607,10 +593,8 @@
     CommandManager.register(Strings.CMD_OPEN_PREFERENCES, Commands.FILE_OPEN_PREFERENCES, _handleOpenPreferences);
     
     /**
-=======
      * @deprecated Use set instead.
      * 
->>>>>>> c7d08d7c
      * Convenience function that sets a preference and then saves the file, mimicking the
      * old behavior a bit more closely.
      * 
