/*
 * Copyright (c) 2012 Adobe Systems Incorporated. All rights reserved.
 *
 * Permission is hereby granted, free of charge, to any person obtaining a
 * copy of this software and associated documentation files (the "Software"),
 * to deal in the Software without restriction, including without limitation
 * the rights to use, copy, modify, merge, publish, distribute, sublicense,
 * and/or sell copies of the Software, and to permit persons to whom the
 * Software is furnished to do so, subject to the following conditions:
 *
 * The above copyright notice and this permission notice shall be included in
 * all copies or substantial portions of the Software.
 *
 * THE SOFTWARE IS PROVIDED "AS IS", WITHOUT WARRANTY OF ANY KIND, EXPRESS OR
 * IMPLIED, INCLUDING BUT NOT LIMITED TO THE WARRANTIES OF MERCHANTABILITY,
 * FITNESS FOR A PARTICULAR PURPOSE AND NONINFRINGEMENT. IN NO EVENT SHALL THE
 * AUTHORS OR COPYRIGHT HOLDERS BE LIABLE FOR ANY CLAIM, DAMAGES OR OTHER
 * LIABILITY, WHETHER IN AN ACTION OF CONTRACT, TORT OR OTHERWISE, ARISING
 * FROM, OUT OF OR IN CONNECTION WITH THE SOFTWARE OR THE USE OR OTHER
 * DEALINGS IN THE SOFTWARE.
 *
 */


/*jslint vars: true, plusplus: true, devel: true, nomen: true, indent: 4, maxerr: 50 */
/*global define, $ */

/**
 * DocumentManager maintains a list of currently 'open' Documents. The DocumentManager is responsible 
 * for coordinating document operations and dispatching certain document events.
 *
 * Document is the model for a file's contents; it dispatches events whenever those contents change.
 * To transiently inspect a file's content, simply get a Document and call getText() on it. However,
 * to be notified of Document changes or to modify a Document, you MUST call addRef() to ensure the
 * Document instance 'stays alive' and is shared by all other who read/modify that file. ('Open'
 * Documents are all Documents that are 'kept alive', i.e. have ref count > 0).
 *
 * To get a Document, call getDocumentForPath(); never new up a Document yourself.
 *
 * Secretly, a Document may use an Editor instance to act as the model for its internal state. (This
 * is unavoidable because CodeMirror does not separate its model from its UI). Documents are not
 * modifiable until they have a backing 'master Editor'. Creation of the backing Editor is owned by
 * EditorManager. A Document only gets a backing Editor if it opened in an editor.
 *
 * A non-modifiable Document may still dispatch change notifications, if the Document was changed
 * externally on disk.
 *
 * Aside from the text content, Document tracks a few pieces of metadata - notably, whether there are
 * any unsaved changes.
 *
 * This module dispatches several events:
 *
 *    - dirtyFlagChange -- When any Document's isDirty flag changes. The 2nd arg to the listener is the
 *      Document whose flag changed.
 *    - documentSaved -- When a Document's changes have been saved. The 2nd arg to the listener is the
 *      Document that has been saved.
 *    - documentRefreshed -- When a Document's contents have been reloaded from disk. The 2nd arg to the
 *      listener is the Document that has been refreshed.
 *
 * NOTE: WorkingSet APIs have been deprecated and have moved to MainViewManager as PaneViewList APIs
 *       Some WorkingSet APIs that have been identified as being used by 3rd party extensions will
 *       emit deprecation warnings and call the PaneViewList APIS to maintain backwards compatibility
 *
 *    - currentDocumentChange -- This is being deprecated and is currently only used as a shim to assist 
 *      the document open process so that the editor will actually open or close the desired document. 
 *      This will change accordingly once work begins to refactor EditorManager to be a view provider
 *      and open documents directly.
 *
 *    - fileNameChange -- When the name of a file or folder has changed. The 2nd arg is the old name.
 *      The 3rd arg is the new name.  Generally, however, file objects have already been changed by the 
 *      time this event is dispatched so code that relies on matching the filename to a file object 
 *      will need to compare the newname.
 * 
 *    - pathDeleted -- When a file or folder has been deleted. The 2nd arg is the path that was deleted.
 *
 * These are jQuery events, so to listen for them you do something like this:
 *    $(DocumentManager).on("eventname", handler);
 *
 * Document objects themselves also dispatch some events - see Document docs for details.
 */
define(function (require, exports, module) {
    "use strict";
    
    var _ = require("thirdparty/lodash");
    
    var AppInit             = require("utils/AppInit"),
        DocumentModule      = require("document/Document"),
        DeprecationWarning  = require("utils/DeprecationWarning"),
        MainViewManager     = require("view/MainViewManager"),
        ProjectManager      = require("project/ProjectManager"),
        EditorManager       = require("editor/EditorManager"),
        FileSyncManager     = require("project/FileSyncManager"),
        FileSystem          = require("filesystem/FileSystem"),
        PreferencesManager  = require("preferences/PreferencesManager"),
        FileUtils           = require("file/FileUtils"),
        InMemoryFile        = require("document/InMemoryFile"),
        CommandManager      = require("command/CommandManager"),
        Async               = require("utils/Async"),
        PerfUtils           = require("utils/PerfUtils"),
        Commands            = require("command/Commands"),
        LanguageManager     = require("language/LanguageManager"),
        Strings             = require("strings");


    /**
     * @private
     * Random path prefix for untitled documents
     */
    var _untitledDocumentPath = "/_brackets_" + _.random(10000000, 99999999);

    /**
     * All documents with refCount > 0. Maps Document.file.id -> Document.
     * @private
     * @type {Object.<string, Document>}
     */
    var _openDocuments = {};

    /**
     * Returns the existing open Document for the given file, or null if the file is not open ('open'
     * means referenced by the UI somewhere). If you will hang onto the Document, you must addRef()
     * it; see {@link getDocumentForPath()} for details.
     * @param {!string} fullPath
     * @return {?Document}
     */
    function getOpenDocumentForPath(fullPath) {
        var id;
        
        // Need to walk all open documents and check for matching path. We can't
        // use getFileForPath(fullPath).id since the file it returns won't match
        // an Untitled document's InMemoryFile.
        for (id in _openDocuments) {
            if (_openDocuments.hasOwnProperty(id)) {
                if (_openDocuments[id].file.fullPath === fullPath) {
                    return _openDocuments[id];
                }
            }
        }
        return null;
    }
    
    /**
     * Returns the Document that is currently open in the editor UI. May be null.
     * @return {?Document}
     */
    function getCurrentDocument() {
        var file = MainViewManager.getCurrentlyViewedFile(MainViewManager.ACTIVE_PANE);
        
        if (file) {
            return getOpenDocumentForPath(file.fullPath);
        }
        
        return null;
    }

    
    /**
     * Returns a list of items in the working set in UI list order. May be 0-length, but never null.
     * @deprecated Use MainViewManager.getWorkingSet() instead
     * @return {Array.<File>}
     */
    function getWorkingSet() {
<<<<<<< HEAD
        DeprecationWarning.deprecationWarning("Use MainViewManager.getViews() instead of DocumentManager.getWorkingSet()", true);
        return MainViewManager.getViews(MainViewManager.ALL_PANES)
            .filter(function (file) {
                // Document.file objects were added to Working Sets
                //  so filter the result set from the new API
                //  for those files who have document objects
                return getOpenDocumentForPath(file.fullPath);
            });
=======
        DeprecationWarning.deprecationWarning("Use MainViewManager.getWorkingSet() instead of DocumentManager.getWorkingSet()", true);
        return MainViewManager.getWorkingSet(MainViewManager.ALL_PANES);
>>>>>>> 0c7c57f5
    }

    /**
     * Returns the index of the file matching fullPath in the working set.
     * @deprecated Use MainViewManager.findInWorkingSet() instead
     * @param {!string} fullPath
     * @return {number} index, -1 if not found
     */
    function findInWorkingSet(fullPath) {
        DeprecationWarning.deprecationWarning("Use MainViewManager.findInWorkingSet() instead of DocumentManager.findInWorkingSet()", true);
        return MainViewManager.findInWorkingSet(MainViewManager.ACTIVE_PANE, fullPath);
    }
    
    /**
     * Returns all Documents that are 'open' in the UI somewhere (for now, this means open in an
     * inline editor and/or a full-size editor). Only these Documents can be modified, and only
     * these Documents are synced with external changes on disk.
     * @return {Array.<Document>}
     */
    function getAllOpenDocuments() {
        var result = [];
        var id;
        for (id in _openDocuments) {
            if (_openDocuments.hasOwnProperty(id)) {
                result.push(_openDocuments[id]);
            }
        }
        return result;
    }
    
    
    /**
     * Adds the given file to the end of the working set list.
     * @deprecated Use MainViewManager.addToWorkingSet() instead 
     * @param {!File} file
     * @param {number=} index  Position to add to list (defaults to last); -1 is ignored
     * @param {boolean=} forceRedraw  If true, a working set change notification is always sent
     *    (useful if suppressRedraw was used with removeFromWorkingSet() earlier)
     */
    function addToWorkingSet(file, index, forceRedraw) {
        DeprecationWarning.deprecationWarning("Use MainViewManager.addToWorkingSet() instead of DocumentManager.addToWorkingSet()", true);
        MainViewManager.addToWorkingSet(MainViewManager.ACTIVE_PANE, file, index, forceRedraw);
    }
    
    /**
     * @deprecated Use MainViewManager.addListToWorkingSet() instead 
     * Adds the given file list to the end of the working set list.
     * If a file in the list has its own custom viewer, then it 
     * is not added into the working set.
     * Does not change which document is currently open in the editor.
     * More efficient than calling addToWorkingSet() (in a loop) for
     * a list of files because there's only 1 redraw at the end
     * @param {!Array.<File>} fileList
     */
    function addListToWorkingSet(fileList) {
        DeprecationWarning.deprecationWarning("Use MainViewManager.addListToWorkingSet() instead of DocumentManager.addListToWorkingSet()", true);
        MainViewManager.addListToWorkingSet(MainViewManager.ACTIVE_PANE, fileList);
    }
    
    
    /**
     */
    function removeListFromWorkingSet(list) {
        throw new Error("removeListFromWorkingSet() has been deprecated.  Use Command.FILE_CLOSE_LIST instead.");
    }
        
    /**
     * closes all open files
     * @deprecated Use MainViewManager.closeAll() instead
     * Calling this discards any unsaved changes, so the UI should confirm with the user before calling this.
     */
    function closeAll() {
        DeprecationWarning.deprecationWarning("Use MainViewManager.closeAll() instead of DocumentManager.closeAll()", true);
        MainViewManager.closeAll(MainViewManager.ALL_PANES);
    }

    /**
     * closes the specified file file 
     * @deprecated use MainViewManager.close() instead
     * @param {!File} file
     */
    function closeFullEditor(file) {
        DeprecationWarning.deprecationWarning("Use MainViewManager.close() instead of DocumentManager.closeFullEditor()", true);
        return MainViewManager.close(MainViewManager.ALL_PANES, file);
    }
    
    /**
     * opens the specified document for editing in the currently active pane
     * @deprecated use MainViewManager.edit() instead
     * @param {!Document} document  The Document to make current. 
     */
    function setCurrentDocument(doc) {
        DeprecationWarning.deprecationWarning("Use MainViewManager.edit() instead of DocumentManager.setCurrentDocument()", true);
        var result = MainViewManager.edit(MainViewManager.ACTIVE_PANE, doc);
        return result;
    }

    
    /**
     * freezes the Working Set MRU list 
     * @deprecated use MainViewManager.beginTraversal() instead
     */
    function beginDocumentNavigation() {
        DeprecationWarning.deprecationWarning("Use MainViewManager.beginTraversal() instead of DocumentManager.beginDocumentNavigation()", true);
        MainViewManager.beginTraversal();
    }
    
    /**
     * ends document navigation and moves the current file to the front of the MRU list in the Working Set
     * @deprecated use MainViewManager.endTraversal() instead
     */
    function finalizeDocumentNavigation() {
        DeprecationWarning.deprecationWarning("Use MainViewManager.endTraversal() instead of DocumentManager.finalizeDocumentNavigation()", true);
        MainViewManager.endTraversal();
    }
    
    /**
     * Get the next or previous file in the working set, in MRU order (relative to currentDocument). May
     * return currentDocument itself if working set is length 1.
     * @deprecated use MainViewManager.traverseViewsByMRU() instead
     */
    function getNextPrevFile(inc) {
        DeprecationWarning.deprecationWarning("Use MainViewManager.traverseViewsByMRU() instead of DocumentManager.getNextPrevFile()", true);
        var result = MainViewManager.traverseViewsByMRU(inc);
        if (result) {
            return result.file;
        }
        return null;
    }
    
    /**
     * Cleans up any loose Documents whose only ref is its own master Editor, and that Editor is not
     * rooted in the UI anywhere. This can happen if the Editor is auto-created via Document APIs that
     * trigger _ensureMasterEditor() without making it dirty. E.g. a command invoked on the focused
     * inline editor makes no-op edits or does a read-only operation.
     */
    function _gcDocuments() {
        getAllOpenDocuments().forEach(function (doc) {
            // Is the only ref to this document its own master Editor?
            if (doc._refCount === 1 && doc._masterEditor) {
                // Destroy the Editor if it's not being kept alive by the UI
                MainViewManager.destroyEditorIfNotNeeded(doc);
            }
        });
    }
    
    
    /**
     * Gets an existing open Document for the given file, or creates a new one if the Document is
     * not currently open ('open' means referenced by the UI somewhere). Always use this method to
     * get Documents; do not call the Document constructor directly. This method is safe to call
     * in parallel.
     *
     * If you are going to hang onto the Document for more than just the duration of a command - e.g.
     * if you are going to display its contents in a piece of UI - then you must addRef() the Document
     * and listen for changes on it. (Note: opening the Document in an Editor automatically manages
     * refs and listeners for that Editor UI).
     * 
     * If all you need is the Document's getText() value, use the faster getDocumentText() instead.
     *
     * @param {!string} fullPath
     * @return {$.Promise} A promise object that will be resolved with the Document, or rejected
     *      with a FileSystemError if the file is not yet open and can't be read from disk.
     */
    function getDocumentForPath(fullPath) {
        var doc = getOpenDocumentForPath(fullPath);

        if (doc) {
            // use existing document
            return new $.Deferred().resolve(doc).promise();
        } else {
            
            // Should never get here if the fullPath refers to an Untitled document
            if (fullPath.indexOf(_untitledDocumentPath) === 0) {
                console.error("getDocumentForPath called for non-open untitled document: " + fullPath);
                return new $.Deferred().reject().promise();
            }
            
            var file            = FileSystem.getFileForPath(fullPath),
                pendingPromise  = getDocumentForPath._pendingDocumentPromises[file.id];
            
            if (pendingPromise) {
                // wait for the result of a previous request
                return pendingPromise;
            } else {
                var result = new $.Deferred(),
                    promise = result.promise();
                
                // log this document's Promise as pending
                getDocumentForPath._pendingDocumentPromises[file.id] = promise;
    
                // create a new document
                var perfTimerName = PerfUtils.markStart("getDocumentForPath:\t" + fullPath);
    
                result.done(function () {
                    PerfUtils.addMeasurement(perfTimerName);
                }).fail(function () {
                    PerfUtils.finalizeMeasurement(perfTimerName);
                });
    
                FileUtils.readAsText(file)
                    .always(function () {
                        // document is no longer pending
                        delete getDocumentForPath._pendingDocumentPromises[file.id];
                    })
                    .done(function (rawText, readTimestamp) {
                        doc = new DocumentModule.Document(file, readTimestamp, rawText);
                                
                        // This is a good point to clean up any old dangling Documents
                        _gcDocuments();
                        
                        result.resolve(doc);
                    })
                    .fail(function (fileError) {
                        result.reject(fileError);
                    });
                
                return promise;
            }
        }
    }
    
    /**
     * Document promises that are waiting to be resolved. It is possible for multiple clients
     * to request the same document simultaneously before the initial request has completed.
     * In particular, this happens at app startup where the working set is created and the
     * intial active document is opened in an editor. This is essential to ensure that only
     * one Document exists for any File.
     * @private
     * @type {Object.<string, $.Promise>}
     */
    getDocumentForPath._pendingDocumentPromises = {};
    
    /**
     * Gets the text of a Document (including any unsaved changes), or would-be Document if the
     * file is not actually open. More efficient than getDocumentForPath(). Use when you're reading
     * document(s) but don't need to hang onto a Document object.
     * 
     * If the file is open this is equivalent to calling getOpenDocumentForPath().getText(). If the
     * file is NOT open, this is like calling getDocumentForPath()...getText() but more efficient.
     * Differs from plain FileUtils.readAsText() in two ways: (a) line endings are still normalized
     * as in Document.getText(); (b) unsaved changes are returned if there are any.
     * 
     * @param {!File} file The file to get the text for.
     * @param {boolean=} checkLineEndings Whether to return line ending information. Default false (slightly more efficient).
     * @return {$.Promise} 
     *     A promise that is resolved with three parameters:
     *          contents - string: the document's text
     *          timestamp - Date: the last time the document was changed on disk (might not be the same as the last time it was changed in memory)
     *          lineEndings - string: the original line endings of the file, one of the FileUtils.LINE_ENDINGS_* constants;
     *              will be null if checkLineEndings was false.
     *     or rejected with a filesystem error.
     */
    function getDocumentText(file, checkLineEndings) {
        var result = new $.Deferred(),
            doc = getOpenDocumentForPath(file.fullPath);
        if (doc) {
            result.resolve(doc.getText(), doc.diskTimestamp, checkLineEndings ? doc._lineEndings : null);
        } else {
            file.read(function (err, contents, stat) {
                if (err) {
                    result.reject(err);
                } else {
                    // Normalize line endings the same way Document would, but don't actually
                    // new up a Document (which entails a bunch of object churn).
                    var originalLineEndings = checkLineEndings ? FileUtils.sniffLineEndings(contents) : null;
                    contents = DocumentModule.Document.normalizeText(contents);
                    result.resolve(contents, stat.mtime, originalLineEndings);
                }
            });
        }
        return result.promise();
    }
    
    
    /**
     * Creates an untitled document. The associated File has a fullPath that
     * looks like /some-random-string/Untitled-counter.fileExt.
     *
     * @param {number} counter - used in the name of the new Document's File
     * @param {string} fileExt - file extension of the new Document's File, including "."
     * @return {Document} - a new untitled Document
     */
    function createUntitledDocument(counter, fileExt) {
        var filename = Strings.UNTITLED + "-" + counter + fileExt,
            fullPath = _untitledDocumentPath + "/" + filename,
            now = new Date(),
            file = new InMemoryFile(fullPath, FileSystem);
        
        return new DocumentModule.Document(file, now, "");
    }
    
    /**
     * Reacts to a file being deleted: if there is a Document for this file, causes it to dispatch a
     * "deleted" event; ensures it's not the currentDocument; and removes this file from the working
     * set. These actions in turn cause all open editors for this file to close. Discards any unsaved
     * changes - it is expected that the UI has already confirmed with the user before calling.
     *
     * To simply close a main editor when the file hasn't been deleted, use closeFullEditor() or FILE_CLOSE.
     *
     * FUTURE: Instead of an explicit notify, we should eventually listen for deletion events on some
     * sort of "project file model," making this just a private event handler.
     *
     * @param {!File} file
     * @param {boolean} skipAutoSelect - if true, don't automatically open/select the next document
     */
    function notifyFileDeleted(file, skipAutoSelect) {
        // Notify all editors to close as well
        $(exports).triggerHandler("pathDeleted", file.fullPath);

        var doc = getOpenDocumentForPath(file.fullPath);
        if (doc) {
            $(doc).triggerHandler("deleted");
        }
        
        // At this point, all those other views SHOULD have released the Doc
        if (doc && doc._refCount > 0) {
            console.warn("Deleted " + file.fullPath + " Document still has " + doc._refCount + " references. Did someone addRef() without listening for 'deleted'?");
        }
    }

    /**
     * Called after a file or folder has been deleted. This function is responsible
     * for updating underlying model data and notifying all views of the change.
     *
     * @param {string} path The path of the file/folder that has been deleted
     */
    function notifyPathDeleted(path) {
        /* FileSyncManager.syncOpenDocuments() does all the work of closing files
           in the working set and notifying the user of any unsaved changes. */
        FileSyncManager.syncOpenDocuments(Strings.FILE_DELETED_TITLE);
        // Send a "pathDeleted" event. This will trigger the views to update.
        $(exports).triggerHandler("pathDeleted", path);
    }

    /**
     * Called after a file or folder name has changed. This function is responsible
     * for updating underlying model data and notifying all views of the change.
     *
     * @param {string} oldName The old name of the file/folder
     * @param {string} newName The new name of the file/folder
     * @param {boolean} isFolder True if path is a folder; False if it is a file.
     */
    function notifyPathNameChanged(oldName, newName, isFolder) {
        // Notify all open documents 
        _.forEach(_openDocuments, function (doc, id) {
            // TODO: Only notify affected documents? For now _notifyFilePathChange 
            // just updates the language if the extension changed, so it's fine
            // to call for all open docs.
            doc._notifyFilePathChanged();
        });
        
        // Send a "fileNameChanged" event. This will trigger the views to update.
        $(exports).triggerHandler("fileNameChange", [oldName, newName]);
    }
    
    
    /**
     * @private
     * Update document
     */
    function _handleLanguageAdded(event, language) {
        _.forEach(_openDocuments, function (doc, key) {
            // No need to look at the new language if this document has one already
            if (doc.getLanguage().isFallbackLanguage()) {
                doc._updateLanguage();
            }
        });
    }

    /**
     * @private
     * Update document
     */
    function _handleLanguageModified(event, language) {
        _.forEach(_openDocuments, function (doc, key) {
            var docLanguage = doc.getLanguage();
            // A modified language can affect a document
            // - if its language was modified
            // - if the document doesn't have a language yet and its file extension was added to the modified language
            if (docLanguage === language || docLanguage.isFallbackLanguage()) {
                doc._updateLanguage();
            }
        });
    }
    
    // For compatibility
    $(DocumentModule)
        .on("_afterDocumentCreate", function (event, doc) {
            if (_openDocuments[doc.file.id]) {
                console.error("Document for this path already in _openDocuments!");
                return true;
            }

            _openDocuments[doc.file.id] = doc;
            $(exports).triggerHandler("afterDocumentCreate", doc);
        })
        .on("_beforeDocumentDelete", function (event, doc) {
            if (!_openDocuments[doc.file.id]) {
                console.error("Document with references was not in _openDocuments!");
                return true;
            }

            $(exports).triggerHandler("beforeDocumentDelete", doc);
            delete _openDocuments[doc.file.id];
        })
        .on("_documentRefreshed", function (event, doc) {
            $(exports).triggerHandler("documentRefreshed", doc);
        })
        .on("_dirtyFlagChange", function (event, doc) {
            $(exports).triggerHandler("dirtyFlagChange", doc);
            if (doc.isDirty) {
                MainViewManager.addToWorkingSet(MainViewManager.ACTIVE_PANE, doc.file);
            }
        })
        .on("_documentSaved", function (event, doc) {
            $(exports).triggerHandler("documentSaved", doc);
        });
    
    /**
     * @private
     * Examine each preference key for migration of the working set files.
     * If the key has a prefix of "files_/", then it is a working set files 
     * preference from old preference model.
     *
     * @param {string} key The key of the preference to be examined
     *      for migration of working set files.
     * @return {?string} - the scope to which the preference is to be migrated
     */
    function _checkPreferencePrefix(key) {
        var pathPrefix = "files_";
        if (key.indexOf(pathPrefix) === 0) {
            // Get the project path from the old preference key by stripping "files_".
            var projectPath = key.substr(pathPrefix.length);
            return "user project.files " + projectPath;
        }
        
        return null;
    }
    
    /**
     * Creates a deprecation warning event handler
     * @param {!string} eventName - the event being deprecated. 
     *  The Event Name doesn't change just which object dispatches it
     */
    function _deprecateEvent(eventName) {
        DeprecationWarning.deprecateEvent(exports,
                                          MainViewManager,
                                          eventName,
                                          eventName,
                                          "DocumentManager." + eventName,
                                          "MainViewManager." + eventName);
    }
    
    /* 
     * Setup an extensionsLoaded handler to register deprecated events.  
     * We do this so these events are added to the end of the event
     * handler chain which gives the system a chance to process them
     * before they are dispatched to extensions.  
     * 
     * Extensions that listen to the new MainViewManager working set events 
     * are always added to the end so this effectively puts the legacy events 
     * at the end of the event list. This prevents extensions from 
     * handling the event too soon. (e.g.  paneViewListView needs to 
     * process these events before the Extension Highlighter extension)
     */
    AppInit.extensionsLoaded(function () {
        _deprecateEvent("workingSetAdd");
        _deprecateEvent("workingSetAddList");
        _deprecateEvent("workingSetRemove");
        _deprecateEvent("workingSetRemoveList");
        _deprecateEvent("workingSetSort");
    });
    
    PreferencesManager.convertPreferences(module, {"files_": "user"}, true, _checkPreferencePrefix);

    // Handle file saves that may affect preferences
    $(exports).on("documentSaved", function (e, doc) {
        PreferencesManager.fileChanged(doc.file.fullPath);
    });
    
    $(MainViewManager).on("currentFileChange", function (e, newFile, newPaneId, oldFile, oldPaneId) {
        var newDoc = null,
            oldDoc = null;

        if (newFile) {
            newDoc = getOpenDocumentForPath(newFile.fullPath);
        }
        
        if (oldFile) {
            oldDoc = getOpenDocumentForPath(oldFile.fullPath);
        }
        
        if (oldDoc) {
            $(oldDoc).off("languageChanged.DocumentManager");
        }
        
        var count = DeprecationWarning.getEventHandlerCount(exports, "currentDocumentChange");
        if (count > 0) {
            DeprecationWarning.deprecationWarning("The Event 'DocumentManager.currentDocumentChange' has been deprecated.  Please use 'MainViewManager.currentFileChange' instead.", true);
        }
        
        $(exports).triggerHandler("currentDocumentChange", [newDoc, oldDoc]);

        if (newDoc) {
            $(newDoc).on("languageChanged.DocumentManager", function (data) {
                $(exports).trigger("currentDocumentLanguageChanged", data);
            });
        }
    
    });
    
    // Deprecated APIs   
    exports.getWorkingSet                  = getWorkingSet;
    exports.findInWorkingSet               = findInWorkingSet;
    exports.addToWorkingSet                = addToWorkingSet;
    exports.addListToWorkingSet            = addListToWorkingSet;
    exports.removeListFromWorkingSet       = removeListFromWorkingSet;
    exports.getCurrentDocument             = getCurrentDocument;
    exports.beginDocumentNavigation        = beginDocumentNavigation;
    exports.finalizeDocumentNavigation     = finalizeDocumentNavigation;
    exports.setCurrentDocument             = setCurrentDocument;
    exports.closeFullEditor                = closeFullEditor;
    exports.closeAll                       = closeAll;
    
    // Define public API
    exports.Document                    = DocumentModule.Document;
    exports.getDocumentForPath          = getDocumentForPath;
    exports.getOpenDocumentForPath      = getOpenDocumentForPath;
    exports.getDocumentText             = getDocumentText;
    exports.createUntitledDocument      = createUntitledDocument;
    exports.getAllOpenDocuments         = getAllOpenDocuments;
    exports.notifyFileDeleted           = notifyFileDeleted;
    exports.notifyPathNameChanged       = notifyPathNameChanged;
    exports.notifyPathDeleted           = notifyPathDeleted;

    // Performance measurements
    PerfUtils.createPerfMeasurement("DOCUMENT_MANAGER_GET_DOCUMENT_FOR_PATH", "DocumentManager.getDocumentForPath()");

    // Handle Language change events
    $(LanguageManager).on("languageAdded", _handleLanguageAdded);
    $(LanguageManager).on("languageModified", _handleLanguageModified);
});<|MERGE_RESOLUTION|>--- conflicted
+++ resolved
@@ -159,19 +159,14 @@
      * @return {Array.<File>}
      */
     function getWorkingSet() {
-<<<<<<< HEAD
         DeprecationWarning.deprecationWarning("Use MainViewManager.getViews() instead of DocumentManager.getWorkingSet()", true);
-        return MainViewManager.getViews(MainViewManager.ALL_PANES)
+        return MainViewManager.getWorkingSet(MainViewManager.ALL_PANES)
             .filter(function (file) {
                 // Document.file objects were added to Working Sets
                 //  so filter the result set from the new API
                 //  for those files who have document objects
                 return getOpenDocumentForPath(file.fullPath);
             });
-=======
-        DeprecationWarning.deprecationWarning("Use MainViewManager.getWorkingSet() instead of DocumentManager.getWorkingSet()", true);
-        return MainViewManager.getWorkingSet(MainViewManager.ALL_PANES);
->>>>>>> 0c7c57f5
     }
 
     /**
@@ -230,7 +225,7 @@
         DeprecationWarning.deprecationWarning("Use MainViewManager.addListToWorkingSet() instead of DocumentManager.addListToWorkingSet()", true);
         MainViewManager.addListToWorkingSet(MainViewManager.ACTIVE_PANE, fileList);
     }
-    
+
     
     /**
      */
