--- conflicted
+++ resolved
@@ -77,11 +77,6 @@
     var STATUS_SYNC_ERROR     = exports.STATUS_SYNC_ERROR     =  5;
 
     var Async                = require("utils/Async"),
-<<<<<<< HEAD
-        CollectionUtils      = require("utils/CollectionUtils"),
-=======
-        FileIndexManager     = require("project/FileIndexManager"),
->>>>>>> 5785df6c
         Dialogs              = require("widgets/Dialogs"),
         DefaultDialogs       = require("widgets/DefaultDialogs"),
         DocumentManager      = require("document/DocumentManager"),
