--- conflicted
+++ resolved
@@ -197,8 +197,7 @@
      * @type {BaseServer}
      */
     var _server;
-<<<<<<< HEAD
-
+    
     function _resolve(promiseCallbacks, arg) {
         if (promiseCallbacks.resolve) {
             promiseCallbacks.resolve(arg);
@@ -209,11 +208,6 @@
         if (promiseCallbacks.reject) {
             promiseCallbacks.reject(arg);
         }
-=======
-    
-    function _isPromisePending(promise) {
-        return promise && promise.state() === "pending";
->>>>>>> 1775c9a4
     }
     
     function _isHtmlFileExt(ext) {
@@ -512,10 +506,10 @@
 
         var docPromise = DocumentManager.getDocumentForPath(path);
 
-<<<<<<< HEAD
         docPromise.then(
             function (doc) {
-                if ((_classForDocument(doc) === CSSDocument) &&
+                var classForDoc = _classForDocument(doc);
+                if ((classForDoc === CSSDocument || classForDoc === CSSPreprocessorDocument) &&
                         (!_liveDocument || (doc !== _liveDocument.doc))) {
                     // The doc may already have an editor (e.g. starting live preview from an css file),
                     // so pass the editor if any
@@ -528,22 +522,6 @@
                             _closeRelatedDocument(liveDoc);
                         });
                     }
-=======
-        docPromise.done(function (doc) {
-            if ((_classForDocument(doc) === CSSDocument ||
-                    _classForDocument(doc) === CSSPreprocessorDocument) &&
-                    (!_liveDocument || (doc !== _liveDocument.doc))) {
-                // The doc may already have an editor (e.g. starting live preview from an css file),
-                // so pass the editor if any
-                var liveDoc = _createDocument(doc, doc._masterEditor);
-                if (liveDoc) {
-                    _server.add(liveDoc);
-                    _relatedDocuments[doc.url] = liveDoc;
-
-                    $(liveDoc).on("deleted.livedev", function (event, liveDoc) {
-                        _closeRelatedDocument(liveDoc);
-                    });
->>>>>>> 1775c9a4
                 }
             },
             null
@@ -1436,11 +1414,14 @@
                     }
                 }
 
-<<<<<<< HEAD
                 // wait for server (StaticServer, Base URL or file:)
                 prepareServerPromise.then(
                     function () {
                         _doLaunchAfterServerReady(doc);
+
+                        // Explicitly trigger onActiveEditorChange so that live preview highlighting
+                        // can be set up for the preprocessor files.
+                        onActiveEditorChange(null, EditorManager.getActiveEditor(), null);
                     },
                     function () {
                         _showWrongDocError();
@@ -1449,21 +1430,6 @@
             },
             null
         );
-=======
-            // wait for server (StaticServer, Base URL or file:)
-            prepareServerPromise
-                .done(function () {
-                    _doLaunchAfterServerReady(doc);
-
-                    // Explicitly trigger onActiveEditorChange so that live preview highlighting
-                    // can be set up for the preprocessor files.
-                    onActiveEditorChange(null, EditorManager.getActiveEditor(), null);
-                })
-                .fail(function () {
-                    _showWrongDocError();
-                });
-        });
->>>>>>> 1775c9a4
 
         return _openPromise;
     }
