--- conflicted
+++ resolved
@@ -152,16 +152,6 @@
     exports.CSS_QUICK_EDIT_NEW_RULE     = "navigate.newRule";                     // CSSInlineEditor.js           _handleNewRule()
     
     // HELP
-<<<<<<< HEAD
-    exports.HELP_CHECK_FOR_UPDATE       = "help.checkForUpdate";                 // HelpCommandHandlers.js       _handleCheckForUpdates()
-    exports.HELP_HOW_TO_USE_BRACKETS    = "help.howToUseBrackets";               // HelpCommandHandlers.js       _handleLinkMenuItem()
-    exports.HELP_SUPPORT                = "help.support";                        // HelpCommandHandlers.js       _handleLinkMenuItem()
-    exports.HELP_SUGGEST                = "help.suggest";                        // HelpCommandHandlers.js       _handleLinkMenuItem()
-    exports.HELP_RELEASE_NOTES          = "help.releaseNotes";                   // HelpCommandHandlers.js       _handleLinkMenuItem()
-    exports.HELP_GET_INVOLVED           = "help.getInvolved";                    // HelpCommandHandlers.js       _handleLinkMenuItem()
-    exports.HELP_SHOW_EXT_FOLDER        = "help.showExtensionsFolder";           // HelpCommandHandlers.js       _handleShowExtensionsFolder()
-    exports.HELP_TWITTER                = "help.twitter";                        // HelpCommandHandlers.js       _handleLinkMenuItem()
-=======
     exports.HELP_CHECK_FOR_UPDATE       = "help.checkForUpdate";        // HelpCommandHandlers.js       _handleCheckForUpdates()
     exports.HELP_HOW_TO_USE_BRACKETS    = "help.howToUseBrackets";      // HelpCommandHandlers.js       _handleLinkMenuItem()
     exports.HELP_SUPPORT                = "help.support";               // HelpCommandHandlers.js       _handleLinkMenuItem()
@@ -171,7 +161,6 @@
     exports.HELP_SHOW_EXT_FOLDER        = "help.showExtensionsFolder";  // HelpCommandHandlers.js       _handleShowExtensionsFolder()
     exports.HELP_HOMEPAGE               = "help.homepage";              // HelpCommandHandlers.js       _handleLinkMenuItem()
     exports.HELP_TWITTER                = "help.twitter";               // HelpCommandHandlers.js       _handleLinkMenuItem()
->>>>>>> 503c03ad
     
     // File shell callbacks - string must MATCH string in native code (appshell/command_callbacks.h)
     exports.HELP_ABOUT                  = "help.about";                          // HelpCommandHandlers.js       _handleAboutDialog()
