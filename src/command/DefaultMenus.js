--- conflicted
+++ resolved
@@ -179,11 +179,8 @@
         project_cmenu.addMenuItem(Commands.FILE_NEW);
         project_cmenu.addMenuItem(Commands.FILE_NEW_FOLDER);
         project_cmenu.addMenuItem(Commands.FILE_RENAME);
-<<<<<<< HEAD
         project_cmenu.addMenuItem(Commands.FILE_DELETE);
-=======
         project_cmenu.addMenuItem(Commands.NAVIGATE_SHOW_IN_OS);
->>>>>>> b33d64fc
         project_cmenu.addMenuDivider();
         project_cmenu.addMenuItem(Commands.EDIT_FIND_IN_SUBTREE);
 
